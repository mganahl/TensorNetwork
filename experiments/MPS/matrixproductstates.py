--- conflicted
+++ resolved
@@ -435,11 +435,7 @@
       ls = self.get_envs_left(left_sites_mod)
 
       A = self.get_tensor(site1)
-<<<<<<< HEAD
-      r = tn.ncon([A, tf.conj(A), op1, rs[site1]], [(-1, 2, 1), (-2, 3, 4),
-=======
       r = misc_mps.ncon([A, tf.conj(A), op1, rs[site1]], [(-1, 2, 1), (-2, 3, 4),
->>>>>>> 215ba960
                                                     (3, 2), (1, 4)])
 
       n1 = np.min(left_sites)
@@ -447,11 +443,7 @@
         if n in left_sites:
           l = ls[n % N]
           A = self.get_tensor(n % N)
-<<<<<<< HEAD
-          res = tn.ncon([l, A, op2, tf.conj(A), r],
-=======
           res = misc_mps.ncon([l, A, op2, tf.conj(A), r],
->>>>>>> 215ba960
                         [[1, 4], [1, 2, 5], [3, 2], [4, 3, 6], [5, 6]])
           c.append(res)
         if n > n1:
@@ -463,13 +455,8 @@
 
     if site1 in sites2:
       A = self.get_tensor(site1)
-<<<<<<< HEAD
-      op = tn.ncon([op2, op1], [[-1, 1], [1, -2]])
-      res = tn.ncon([ls[site1], A, op, tf.conj(A), rs[site1]],
-=======
       op = misc_mps.ncon([op2, op1], [[-1, 1], [1, -2]])
       res = misc_mps.ncon([ls[site1], A, op, tf.conj(A), rs[site1]],
->>>>>>> 215ba960
                     [[1, 4], [1, 2, 5], [3, 2], [4, 3, 6], [5, 6]])
       c.append(res)
 
@@ -480,11 +467,7 @@
       rs = self.get_envs_right(right_sites_mod)
 
       A = self.get_tensor(site1)
-<<<<<<< HEAD
-      l = tn.ncon([ls[site1], A, op1, tf.conj(A)], [(0, 1), (0, 2, -1), (3, 2),
-=======
       l = misc_mps.ncon([ls[site1], A, op1, tf.conj(A)], [(0, 1), (0, 2, -1), (3, 2),
->>>>>>> 215ba960
                                                     (1, 3, -2)])
 
       n2 = np.max(right_sites)
@@ -492,11 +475,7 @@
         if n in right_sites:
           r = rs[n % N]
           A = self.get_tensor(n % N)
-<<<<<<< HEAD
-          res = tn.ncon([l, A, op2, tf.conj(A), r],
-=======
           res = misc_mps.ncon([l, A, op2, tf.conj(A), r],
->>>>>>> 215ba960
                         [[1, 4], [1, 2, 5], [3, 2], [4, 3, 6], [5, 6]])
           c.append(res)
 
@@ -1797,11 +1776,7 @@
             restore_form (bool):  if `True`, restore form prior to shifting center-matrix
         Returns:
             InfiniteMPSCentralGauge in right-orthogonal form
-<<<<<<< HEAD
-        """
-=======
-    """
->>>>>>> 215ba960
+    """
     if restore_form:
       self.restore_form(
           init=init,
