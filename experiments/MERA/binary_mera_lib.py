# Copyright 2019 The TensorNetwork Authors
#
# Licensed under the Apache License, Version 2.0 (the "License");
# you may not use this file except in compliance with the License.
# You may obtain a copy of the License at
#
#      http://www.apache.org/licenses/LICENSE-2.0
#
# Unless required by applicable law or agreed to in writing, software
# distributed under the License is distributed on an "AS IS" BASIS,
# WITHOUT WARRANTIES OR CONDITIONS OF ANY KIND, either express or implied.
# See the License for the specific language governing permissions and
# limitations under the License.
"""
functions for binary MERA optimization
"""
import tensorflow as tf
import copy
import numpy as np
import time
import pickle
import tensornetwork as tn
import experiments.MERA.misc_mera as misc_mera
from sys import stdout
import scipy as sp
from scipy.sparse.linalg import eigs, LinearOperator


def right_matvec(isometry, unitary, density):
    """
    computes the sum of the left 
    and right descending super-operators. Needed
    for calculating scaling dimensions for the binary mera.

    Args:
        isometry (tf.Tensor): isometry of the binary mera 
        unitary  (tf.Tensor): disentanlger of the mera
        density  (tf.Tensor): reduced density matrix

    Returns: 
        tf.Tensor
    """
    left = left_descending_super_operator(density, isometry, unitary)
    right = right_descending_super_operator(density, isometry, unitary)
    return left + right


def left_matvec(isometry, unitary, density):
    """
    wrapper around ascending_super_operator. Needed
    for calculating scaling dimensions for the binary mera.

    Args:
        isometry (tf.Tensor): isometry of the binary mera 
        unitary  (tf.Tensor): disentanlger of the mera
        density  (tf.Tensor): reduced density matrix

    Returns: 
        tf.Tensor
    """
    return ascending_super_operator(density, isometry, unitary)


def get_scaling_dimensions(isometry, unitary, k=4):
    """
    calculate the scaling dimensions of a binary mera
    Args:
        isometry (tf.Tensor): isometry of the mera
        unitary  (tf.Tensor): disentangler of the mera
        k        (int):       number of scaling dimensions
    Returns:
        tf.Tensor of shape (k,): first k scaling dimensions
    """
    chi = isometry.get_shape()[2]
    dtype = isometry.dtype

    def lmv(vec):
        dens = np.reshape(vec, [chi] * 6).astype(dtype.as_numpy_dtype)
        o1 = left_ascending_super_operator(dens, isometry, unitary)
        o2 = right_ascending_super_operator(dens, isometry, unitary)
        return np.reshape(
            np.array(1 / 2 * (o1 + o2)).astype(dtype.as_numpy_dtype), chi**6)

    A = LinearOperator(shape=(chi**6, chi**6), matvec=lmv)
    eta, U = sp.sparse.linalg.eigs(A, k=k, which='LM')
    scdims = -np.log2(np.abs(eta))
    return scdims


def get_scaling_dimensions_2site(isometry, unitary, k=4):
    """
    calculate the scaling dimensions of a binary mera
    using the two-site ascending =operator
    Args:
        isometry (tf.Tensor): isometry of the mera
        unitary  (tf.Tensor): disentangler of the mera
        k        (int):       number of scaling dimensions
    Returns:
        tf.Tensor of shape (k,): first k scaling dimensions
    """
    chi = isometry.get_shape()[2]
    dtype = isometry.dtype

    def lmv(vec):
        dens = np.reshape(vec, [chi] * 4).astype(dtype.as_numpy_dtype)
        out = two_site_ascending_super_operator(dens, isometry, unitary)
        return np.reshape(np.array(out).astype(dtype.as_numpy_dtype), chi**4)

    def rmv(vec):  #actually not neccessary for eigs
        dens = np.reshape(vec, [chi] * 4).astype(dtype.as_numpy_dtype)
        out = two_site_descending_super_operator(dens, isometry, unitary)
        return np.reshape(np.array(out).astype(dtype.as_numpy_dtype), chi**4)

    A = LinearOperator(shape=(chi**4, chi**4), matvec=lmv, rmatvec=rmv)
    eta, U = sp.sparse.linalg.eigs(A, k=k, which='LM')
    scdims = -np.log2(np.abs(eta))
    return scdims - scdims[0]


def eigs(isometry, unitary, N=10, thresh=1E-6):
    """
    non-hermitian lanczos method for diagonalizing 
    the super-operator of a binary mera network
    Args:
        isometry (tf.Tensor): isometry of the binary mera 
        unitary (tf.Tensor): disentanlger of binary mera
        N (int): number of scaling dimensions
        thresh (float): precision of eigensolver
    Returns:
        (list,list,list): central, lower and upper diagonal part of the tridiagonal matrix
    """
    chi = isometry.get_shape()[2]
    dtype = isometry.dtype
    q_j = tf.random_uniform(shape=[chi, chi, chi, chi, chi, chi], dtype=dtype.real_dtype)
    q_j = misc_mera.symmetrize(q_j)
    p_j = copy.copy(q_j)
    Z = misc_mera.scalar_product(p_j, q_j)
    q_j /= tf.sqrt(Z)
    p_j /= tf.sqrt(Z)
    r = right_matvec(isometry, unitary, q_j)
    s = left_matvec(isometry, unitary, p_j)
    alphas, betas, gammas = [], [], []

    for n in range(N):
        alpha_j = misc_mera.scalar_product(p_j, r)
        alphas.append(alpha_j)
        betas.append(0.0)
        gammas.append(0.0)
        r = r - q_j * alpha_j
        s = s - p_j * tf.conj(alpha_j)
        if (tf.norm(r) < thresh) or (tf.norm(s) < thresh):
            break
        w_j = misc_mera.scalar_product(r, s)
        if tf.norm(w_j) < thresh:
            break

        beta_jp1 = tf.sqrt(tf.abs(w_j))
        gamma_jp1 = tf.conj(w_j) / beta_jp1
        betas[-1] = beta_jp1
        gammas[-1] = gamma_jp1
        q_jp1 = r / beta_jp1
        p_jp1 = s / tf.conj(gamma_jp1)
        r = right_matvec(isometry, unitary, q_jp1)
        s = left_matvec(isometry, unitary, p_jp1)
        r = r - q_j * gamma_jp1
        s = s - p_j * tf.conj(beta_jp1)
        q_j = q_jp1
        p_j = p_jp1
    return alphas, betas[0:-1], gammas[0:-1]


#@tf.contrib.eager.defun(autograph=False)
def ascending_super_operator(ham, isometry, unitary):
    """
    binary mera ascending super operator
    Args:
        ham (tf.Tensor): hamiltonian
        isometry (tf.Tensor): isometry of the binary mera 
        unitary  (tf.Tensor): disentanlger of the mera
    Returns:
        tf.Tensor
    """
    return left_ascending_super_operator(
        ham, isometry, unitary) + right_ascending_super_operator(
            ham, isometry, unitary)


@tf.contrib.eager.defun(autograph=False)
def two_site_ascending_super_operator(operator, isometry, unitary):
    """
    binary mera two-site ascending super operator
    Args:
        operator (tf.Tensor): hamiltonian
        isometry (tf.Tensor): isometry of the binary mera 
        unitary  (tf.Tensor): disentanlger of the mera
    Returns:
        tf.Tensor
    """

    net = tn.TensorNetwork()

    iso_l = net.add_node(isometry)
    iso_r = net.add_node(isometry)
    iso_l_con = net.add_node(tf.conj(isometry))
    iso_r_con = net.add_node(tf.conj(isometry))
    op = net.add_node(operator)
    un = net.add_node(unitary)
    un_con = net.add_node(tf.conj(unitary))
    out_order = [iso_l_con[2], iso_r_con[2], iso_l[2], iso_r[2]]

    edges = {}
    edges[0] = net.connect(iso_l[0], iso_l_con[0])
    edges[1] = net.connect(iso_r[1], iso_r_con[1])
    edges[2] = net.connect(un_con[0], op[0])
    edges[3] = net.connect(un_con[1], op[1])
    edges[4] = net.connect(op[2], un[0])
    edges[5] = net.connect(op[3], un[1])
    edges[6] = net.connect(iso_l[1], un[2])
    edges[7] = net.connect(iso_r[0], un[3])
    edges[8] = net.connect(iso_l_con[1], un_con[2])
    edges[9] = net.connect(un_con[3], iso_r_con[0])

    out = net.contract_between(un_con, op)
    out = net.contract_between(un, out)
    left = net.contract(edges[0])
    right = net.contract(edges[1])
    out = net.contract_between(left, out)
    out = net.contract_between(right, out)

    out.reorder_edges(out_order)
    out.axis_names = [out[n].name for n in range(len(out.get_tensor().get_shape()))]
    return out.get_tensor()


@tf.contrib.eager.defun(autograph=False)
def two_site_descending_super_operator(rho, isometry, unitary):
    """
    binary mera two-site descending super operator
    Args:
        rho (tf.Tensor):      hamiltonian
        isometry (tf.Tensor): isometry of the binary mera 
        unitary  (tf.Tensor): disentanlger of the mera
    Returns:
        tf.Tensor
    """

    net = tn.TensorNetwork()

    iso_l = net.add_node(isometry)
    iso_r = net.add_node(isometry)
    iso_l_con = net.add_node(tf.conj(isometry))
    iso_r_con = net.add_node(tf.conj(isometry))
    rho = net.add_node(reduced_density)
    un = net.add_node(unitary)
    un_con = net.add_node(tf.conj(unitary))

    out_order = [un_con[0], un_con[1], un[0], un[1]]

    edges[0] = net.connect(iso_l[0], iso_l_con[0])
    edges[1] = net.connect(iso_r[1], iso_r_con[1])
    edges[2] = net.connect(iso_l[2], rho[0])
    edges[3] = net.connect(iso_l_con[2], rho[2])
    edges[4] = net.connect(iso_r[2], rho[1])
    edges[5] = net.connect(iso_r_con[2], rho[3])
    edges[6] = net.connect(iso_l[1], un[2])
    edges[7] = net.connect(iso_r[0], un[3])
    edges[8] = net.connect(iso_l_con[1], un_con[2])
    edges[9] = net.connect(iso_r_con[0], un_con[3])

    left = net.contract(edges[0])
    temp = net.contract_between(left, rho)
    right = net.contract(edges[1])
    temp = net.contract_between(temp, right)
    temp = net.contract_between(temp, un)
    out = net.contract_between(temp, un_con)

    out = out.reorder_edges(out_order)
    out.axis_names = [out[n].name for n in range(len(out.get_tensor().get_shape()))]
    return out.get_tensor()


@tf.contrib.eager.defun(autograph=False)
def left_ascending_super_operator(hamiltonian, isometry, unitary):
    """
    binary mera left ascending super operator
    Args:
        hamiltonian (tf.Tensor): hamiltonian
        isometry (tf.Tensor): isometry of the binary mera 
        unitary  (tf.Tensor): disentanlger of the mera
    Returns:
        tf.Tensor
    """

    net = tn.TensorNetwork()

    iso_l = net.add_node(isometry)
    iso_c = net.add_node(isometry)
    iso_r = net.add_node(isometry)

    iso_l_con = net.add_node(tf.conj(isometry))
    iso_c_con = net.add_node(tf.conj(isometry))
    iso_r_con = net.add_node(tf.conj(isometry))

    op = net.add_node(hamiltonian)

    un_l = net.add_node(unitary)
    un_l_con = net.add_node(tf.conj(unitary))

    un_r = net.add_node(unitary)
    un_r_con = net.add_node(tf.conj(unitary))

    out_order = [
        iso_l_con[2], iso_c_con[2], iso_r_con[2], iso_l[2], iso_c[2], iso_r[2]
    ]
    edges = {}

    edges[1] = net.connect(iso_l[0], iso_l_con[0])
    edges[2] = net.connect(iso_r[1], iso_r_con[1])
    edges[3] = net.connect(un_l[0], op[3])
    edges[4] = net.connect(un_l[1], op[4])
    edges[5] = net.connect(un_l_con[0], op[0])
    edges[6] = net.connect(un_l_con[1], op[1])
    edges[7] = net.connect(iso_c_con[1], un_r_con[2])
    edges[8] = net.connect(iso_c_con[0], un_l_con[3])
    edges[9] = net.connect(un_r_con[0], op[2])
    edges[10] = net.connect(iso_c[1], un_r[2])
    edges[11] = net.connect(un_l[3], iso_c[0])
    edges[12] = net.connect(un_r[0], op[5])
    edges[13] = net.connect(un_r[1], un_r_con[1])
    edges[14] = net.connect(un_r[3], iso_r[0])
    edges[15] = net.connect(un_r_con[3], iso_r_con[0])
    edges[16] = net.connect(iso_l[1], un_l[2])
    edges[17] = net.connect(iso_l_con[1], un_l_con[2])

    op = net.contract_between(op, un_l)
    op = net.contract_between(op, un_l_con)

    lower = net.contract(edges[7])
    op = net.contract_between(lower, op)
    del lower

    upper = net.contract(edges[10])
    op = net.contract_between(upper, op)
    del upper

    right = net.contract(edges[2])
    op = net.contract_between(right, op)
    del right

    left = net.contract(edges[1])
    op = net.contract_between(left, op)
    del left

    op.reorder_edges(out_order)
    return op.get_tensor()


@tf.contrib.eager.defun(autograph=False)
def right_ascending_super_operator(hamiltonian, isometry, unitary):
    """
    binary mera right ascending super operator
    Args:
        hamiltonian (tf.Tensor): hamiltonian
        isometry (tf.Tensor): isometry of the binary mera 
        unitary  (tf.Tensor): disentanlger of the mera
    Returns:
        tf.Tensor
    """

    net = tn.TensorNetwork()

    iso_l = net.add_node(isometry)
    iso_c = net.add_node(isometry)
    iso_r = net.add_node(isometry)

    iso_l_con = net.add_node(tf.conj(isometry))
    iso_c_con = net.add_node(tf.conj(isometry))
    iso_r_con = net.add_node(tf.conj(isometry))

    op = net.add_node(hamiltonian)

    un_l = net.add_node(unitary)
    un_l_con = net.add_node(tf.conj(unitary))

    un_r = net.add_node(unitary)
    un_r_con = net.add_node(tf.conj(unitary))

    out_order = [
        iso_l_con[2], iso_c_con[2], iso_r_con[2], iso_l[2], iso_c[2], iso_r[2]
    ]

    edges = {}

    edges[1] = net.connect(iso_l[0], iso_l_con[0])
    edges[2] = net.connect(iso_r[1], iso_r_con[1])
    edges[3] = net.connect(un_r[0], op[4])
    edges[4] = net.connect(un_r[1], op[5])
    edges[5] = net.connect(un_r_con[0], op[1])
    edges[6] = net.connect(un_r_con[1], op[2])
    edges[7] = net.connect(iso_c_con[0], un_l_con[3])
    edges[8] = net.connect(iso_c_con[1], un_r_con[2])
    edges[9] = net.connect(un_l_con[1], op[0])
    edges[10] = net.connect(iso_c[0], un_l[3])
    edges[11] = net.connect(un_r[2], iso_c[1])
    edges[12] = net.connect(un_l[1], op[3])
    edges[13] = net.connect(un_l[0], un_l_con[0])
    edges[14] = net.connect(un_l[2], iso_l[1])
    edges[15] = net.connect(un_l_con[2], iso_l_con[1])
    edges[16] = net.connect(iso_r[0], un_r[3])
    edges[17] = net.connect(iso_r_con[0], un_r_con[3])

    op = net.contract_between(op, un_r)
    op = net.contract_between(op, un_r_con)

    lower = net.contract(edges[7])
    op = net.contract_between(lower, op)
    del lower

    upper = net.contract(edges[10])
    op = net.contract_between(upper, op)
    del upper

    right = net.contract(edges[2])
    op = net.contract_between(right, op)
    del right

    left = net.contract(edges[1])
    op = net.contract_between(left, op)
    del left

    op.reorder_edges(out_order)
    return op.get_tensor()


@tf.contrib.eager.defun(autograph=False)
def left_descending_super_operator(reduced_density, isometry, unitary):
    """
    binary mera left descending super operator
    Args:
        reduced_density (tf.Tensor): reduced density matrix
        isometry (tf.Tensor): isometry of the binary mera 
        unitary  (tf.Tensor): disentanlger of the mera
    Returns:
        tf.Tensor
    """

    net = tn.TensorNetwork()

    iso_l = net.add_node(isometry)
    iso_c = net.add_node(isometry)
    iso_r = net.add_node(isometry)

    iso_l_con = net.add_node(tf.conj(isometry))
    iso_c_con = net.add_node(tf.conj(isometry))
    iso_r_con = net.add_node(tf.conj(isometry))

    rho = net.add_node(reduced_density)

    un_l = net.add_node(unitary)
    un_l_con = net.add_node(tf.conj(unitary))

    un_r = net.add_node(unitary)
    un_r_con = net.add_node(tf.conj(unitary))

    out_order = [
        un_l[0], un_l[1], un_r[0], un_l_con[0], un_l_con[1], un_r_con[0]
    ]

    edges = {}
    edges[1] = net.connect(iso_l[0], iso_l_con[0])
    edges[2] = net.connect(iso_r[1], iso_r_con[1])
    edges[3] = net.connect(iso_l[2], rho[0])
    edges[4] = net.connect(iso_l_con[2], rho[3])
    edges[5] = net.connect(iso_r[2], rho[2])
    edges[6] = net.connect(iso_r_con[2], rho[5])
    edges[7] = net.connect(iso_c[1], un_r[2])
    edges[8] = net.connect(iso_c[2], rho[1])
    edges[9] = net.connect(un_r[3], iso_r[0])
    edges[10] = net.connect(iso_c_con[1], un_r_con[2])
    edges[11] = net.connect(iso_c_con[2], rho[4])
    edges[12] = net.connect(un_r_con[3], iso_r_con[0])
    edges[13] = net.connect(un_r[1], un_r_con[1])
    edges[14] = net.connect(iso_l[1], un_l[2])
    edges[15] = net.connect(un_l[3], iso_c[0])
    edges[16] = net.connect(iso_l_con[1], un_l_con[2])
    edges[17] = net.connect(un_l_con[3], iso_c_con[0])

    left = net.contract(edges[1])
    out = net.contract_between(rho, left)
    #out = net.contract(e)
    del left, rho

    right = net.contract(edges[2])
    out = net.contract_between(out, right)
    #out = net.contract(e)
    del right

    upper = net.contract(edges[7])
    out = net.contract_between(out, upper)
    #out = net.contract(e)
    del upper

    lower = net.contract(edges[10])
    out = net.contract_between(out, lower)
    del lower

    out = net.contract_between(out, un_l)

    out = net.contract_between(out, un_l_con)
    out.reorder_edges(out_order)
    return out.get_tensor()


@tf.contrib.eager.defun(autograph=False)
def right_descending_super_operator(reduced_density, isometry, unitary):
    """
    binary mera right descending super operator
    Args:
        reduced_density (tf.Tensor): reduced density matrix
        isometry (tf.Tensor): isometry of the binary mera 
        unitary  (tf.Tensor): disentanlger of the mera
    Returns:
        tf.Tensor
    """

    net = tn.TensorNetwork()

    iso_l = net.add_node(isometry)
    iso_c = net.add_node(isometry)
    iso_r = net.add_node(isometry)

    iso_l_con = net.add_node(tf.conj(isometry))
    iso_c_con = net.add_node(tf.conj(isometry))
    iso_r_con = net.add_node(tf.conj(isometry))

    rho = net.add_node(reduced_density)

    un_l = net.add_node(unitary)
    un_l_con = net.add_node(tf.conj(unitary))

    un_r = net.add_node(unitary)
    un_r_con = net.add_node(tf.conj(unitary))

    out_order = [
        un_l[1], un_r[0], un_r[1], un_l_con[1], un_r_con[0], un_r_con[1]
    ]

    edges = {}
    edges[1] = net.connect(iso_l[0], iso_l_con[0])
    edges[2] = net.connect(iso_r[1], iso_r_con[1])
    edges[3] = net.connect(iso_l[2], rho[0])
    edges[4] = net.connect(iso_l_con[2], rho[3])
    edges[5] = net.connect(iso_r[2], rho[2])
    edges[6] = net.connect(iso_r_con[2], rho[5])
    edges[7] = net.connect(iso_c[1], un_r[2])
    edges[8] = net.connect(iso_c[2], rho[1])
    edges[9] = net.connect(un_r[3], iso_r[0])
    edges[10] = net.connect(iso_c_con[1], un_r_con[2])
    edges[11] = net.connect(iso_c_con[2], rho[4])
    edges[12] = net.connect(un_r_con[3], iso_r_con[0])
    edges[13] = net.connect(un_l[0], un_l_con[0])
    edges[14] = net.connect(iso_l[1], un_l[2])
    edges[15] = net.connect(un_l[3], iso_c[0])
    edges[16] = net.connect(iso_l_con[1], un_l_con[2])
    edges[17] = net.connect(un_l_con[3], iso_c_con[0])

    left = net.contract(edges[1])
    out = net.contract_between(rho, left)
    #out = net.contract(e)
    del left, rho

    right = net.contract(edges[2])
    out = net.contract_between(out, right)
    del right

    upper = net.contract(edges[15])
    out = net.contract_between(out, upper)
    del upper

    lower = net.contract(edges[17])
    out = net.contract_between(out, lower)
    del lower

    out = net.contract_between(out, un_r)

    out = net.contract_between(out, un_r_con)
    out.reorder_edges(out_order)
    return out.get_tensor()



#@tf.contrib.eager.defun(autograph=False)
def descending_super_operator(rho, isometry, unitary):
    """
    binary mera descending super operator
    Args:
        rho (tf.Tensor): reduced density matrix
        isometry (tf.Tensor): isometry of the binary mera 
        unitary  (tf.Tensor): disentanlger of the mera
    Returns:
        tf.Tensor
    """

    rho_1 = right_descending_super_operator(rho, isometry, unitary)
    rho_2 = left_descending_super_operator(rho, isometry, unitary)
    rho = 0.5 * (rho_1 + rho_2)
    rho = misc_mera.symmetrize(rho)
    rho = rho / misc_mera.trace(rho)
    return rho


@tf.contrib.eager.defun(autograph=False)
def get_env_disentangler_1(hamiltonian, reduced_density, isometry, unitary):
    net = tn.TensorNetwork()

    iso_l = net.add_node(isometry)
    iso_c = net.add_node(isometry)
    iso_r = net.add_node(isometry)

    iso_l_con = net.add_node(tf.conj(isometry))
    iso_c_con = net.add_node(tf.conj(isometry))
    iso_r_con = net.add_node(tf.conj(isometry))

    op = net.add_node(hamiltonian)
    rho = net.add_node(reduced_density)

    un_l_con = net.add_node(tf.conj(unitary))

    un_r = net.add_node(unitary)
    un_r_con = net.add_node(tf.conj(unitary))

    out_order = [op[3], op[4], iso_l[1], iso_c[0]]

    edges = {}
    edges[1] = net.connect(iso_r[1], iso_r_con[1])
    edges[2] = net.connect(iso_l[0], iso_l_con[0])
    edges[3] = net.connect(iso_l[2], rho[0])
    edges[4] = net.connect(iso_l_con[2], rho[3])
    edges[5] = net.connect(iso_r[2], rho[2])
    edges[6] = net.connect(iso_r_con[2], rho[5])
    edges[7] = net.connect(iso_c[1], un_r[2])
    edges[8] = net.connect(iso_c[2], rho[1])
    edges[9] = net.connect(op[0], un_l_con[0])
    edges[10] = net.connect(op[1], un_l_con[1])
    edges[11] = net.connect(iso_c_con[1], un_r_con[2])
    edges[12] = net.connect(iso_c_con[2], rho[4])
    edges[13] = net.connect(un_r_con[3], iso_r_con[0])
    edges[14] = net.connect(un_r[3], iso_r[0])
    edges[15] = net.connect(un_r[1], un_r_con[1])
    edges[16] = net.connect(iso_l_con[1], un_l_con[2])
    edges[17] = net.connect(un_l_con[3], iso_c_con[0])
    edges[18] = net.connect(op[2], un_r_con[0])
    edges[19] = net.connect(un_r[0], op[5])

    out = net.contract(edges[1])
    out = net.contract_between(out, rho)
    del rho

    left = net.contract(edges[2])
    out = net.contract_between(out, left)
    del left

    lower = net.contract(edges[11])
    out = net.contract_between(out, lower)
    del lower

    upper = net.contract(edges[7])
    out = net.contract_between(out, upper)
    del upper

    op = net.contract_between(un_l_con, op)
    out = net.contract_between(out, op)
    del op

    out.reorder_edges(out_order)
    return out.get_tensor()


@tf.contrib.eager.defun(autograph=False)
def get_env_disentangler_2(hamiltonian, reduced_density, isometry, unitary):
    net = tn.TensorNetwork()

    iso_l = net.add_node(isometry)
    iso_c = net.add_node(isometry)
    iso_r = net.add_node(isometry)

    iso_l_con = net.add_node(tf.conj(isometry))
    iso_c_con = net.add_node(tf.conj(isometry))
    iso_r_con = net.add_node(tf.conj(isometry))

    op = net.add_node(hamiltonian)
    rho = net.add_node(reduced_density)

    un_l_con = net.add_node(tf.conj(unitary))

    un_r = net.add_node(unitary)
    un_r_con = net.add_node(tf.conj(unitary))

    out_order = [un_l_con[0], op[3], iso_l[1], iso_c[0]]

    edges = {}
    edges[1] = net.connect(iso_r[1], iso_r_con[1])
    edges[2] = net.connect(iso_l[0], iso_l_con[0])
    edges[3] = net.connect(iso_l[2], rho[0])
    edges[4] = net.connect(iso_l_con[2], rho[3])
    edges[5] = net.connect(iso_r[2], rho[2])
    edges[6] = net.connect(iso_r_con[2], rho[5])
    edges[7] = net.connect(iso_c[1], un_r[2])
    edges[8] = net.connect(iso_c[2], rho[1])
    edges[9] = net.connect(un_r[1], op[5])
    edges[10] = net.connect(op[0], un_l_con[1])
    edges[11] = net.connect(iso_c_con[1], un_r_con[2])
    edges[12] = net.connect(iso_c_con[2], rho[4])
    edges[13] = net.connect(un_r_con[3], iso_r_con[0])
    edges[14] = net.connect(un_r[3], iso_r[0])
    edges[15] = net.connect(un_r_con[1], op[2])
    edges[16] = net.connect(iso_l_con[1], un_l_con[2])
    edges[17] = net.connect(un_l_con[3], iso_c_con[0])
    edges[18] = net.connect(op[1], un_r_con[0])
    edges[19] = net.connect(un_r[0], op[4])

    out = net.contract(edges[1])
    out = net.contract_between(out, rho)
    del rho

    left = net.contract(edges[2])
    out = net.contract_between(out, left)
    del left

    op = net.contract_between(un_r_con, op)
    op = net.contract_between(un_r, op)
    lower = net.contract(edges[17])
    op = net.contract_between(op, lower)  #op is D^7 object now!
    del lower

    out = net.contract_between(out, op)
    del op

    out = net.contract_between(out, iso_c)

    out.reorder_edges(out_order)
    return out.get_tensor()


@tf.contrib.eager.defun(autograph=False)
def get_env_disentangler_3(hamiltonian, reduced_density, isometry, unitary):
    net = tn.TensorNetwork()

    iso_l = net.add_node(isometry)
    iso_c = net.add_node(isometry)
    iso_r = net.add_node(isometry)

    iso_l_con = net.add_node(tf.conj(isometry))
    iso_c_con = net.add_node(tf.conj(isometry))
    iso_r_con = net.add_node(tf.conj(isometry))

    op = net.add_node(hamiltonian)
    rho = net.add_node(reduced_density)

    un_l = net.add_node(unitary)
    un_l_con = net.add_node(tf.conj(unitary))

    un_r_con = net.add_node(tf.conj(unitary))

    out_order = [op[5], un_r_con[1], iso_c[1], iso_r[0]]

    edges = {}
    edges[1] = net.connect(iso_r[1], iso_r_con[1])
    edges[2] = net.connect(iso_l[0], iso_l_con[0])
    edges[3] = net.connect(iso_l[2], rho[0])
    edges[4] = net.connect(iso_l_con[2], rho[3])
    edges[5] = net.connect(iso_r[2], rho[2])
    edges[6] = net.connect(iso_r_con[2], rho[5])
    edges[7] = net.connect(iso_l[1], un_l[2])
    edges[8] = net.connect(iso_c[2], rho[1])
    edges[9] = net.connect(op[0], un_l_con[0])
    edges[10] = net.connect(op[1], un_l_con[1])
    edges[11] = net.connect(iso_c_con[1], un_r_con[2])
    edges[12] = net.connect(iso_c_con[2], rho[4])
    edges[13] = net.connect(un_r_con[3], iso_r_con[0])
    edges[14] = net.connect(un_l[0], op[3])
    edges[15] = net.connect(un_l[1], op[4])
    edges[16] = net.connect(iso_l_con[1], un_l_con[2])
    edges[17] = net.connect(un_l_con[3], iso_c_con[0])
    edges[18] = net.connect(op[2], un_r_con[0])
    edges[19] = net.connect(un_l[3], iso_c[0])

    out = net.contract(edges[1])
    out = net.contract_between(out, rho)
    del rho

    left = net.contract(edges[2])
    out = net.contract_between(out, left)
    del left

    op = net.contract_between(un_l_con, op)
    op = net.contract_between(un_l, op)
    lower = net.contract(edges[11])
    op = net.contract_between(op, lower)  #op is D^7 object now!
    del lower

    out = net.contract_between(out, op)
    del op

    out = net.contract_between(out, iso_c)

    out.reorder_edges(out_order)
    return out.get_tensor()


@tf.contrib.eager.defun(autograph=False)
def get_env_disentangler_4(hamiltonian, reduced_density, isometry, unitary):
    net = tn.TensorNetwork()

    iso_l = net.add_node(isometry)
    iso_c = net.add_node(isometry)
    iso_r = net.add_node(isometry)

    iso_l_con = net.add_node(tf.conj(isometry))
    iso_c_con = net.add_node(tf.conj(isometry))
    iso_r_con = net.add_node(tf.conj(isometry))

    op = net.add_node(hamiltonian)
    rho = net.add_node(reduced_density)

    un_l = net.add_node(unitary)
    un_l_con = net.add_node(tf.conj(unitary))

    un_r_con = net.add_node(tf.conj(unitary))

    out_order = [op[4], op[5], iso_c[1], iso_r[0]]

    edges = {}
    edges[1] = net.connect(iso_r[1], iso_r_con[1])
    edges[2] = net.connect(iso_l[0], iso_l_con[0])
    edges[3] = net.connect(iso_l[2], rho[0])
    edges[4] = net.connect(iso_l_con[2], rho[3])
    edges[5] = net.connect(iso_r[2], rho[2])
    edges[6] = net.connect(iso_r_con[2], rho[5])
    edges[7] = net.connect(iso_l[1], un_l[2])
    edges[8] = net.connect(iso_c[2], rho[1])
    edges[9] = net.connect(un_l[1], op[3])
    edges[10] = net.connect(op[0], un_l_con[1])
    edges[11] = net.connect(iso_c_con[1], un_r_con[2])
    edges[12] = net.connect(iso_c_con[2], rho[4])
    edges[13] = net.connect(un_r_con[3], iso_r_con[0])
    edges[14] = net.connect(un_l[3], iso_c[0])
    edges[15] = net.connect(un_r_con[1], op[2])
    edges[16] = net.connect(iso_l_con[1], un_l_con[2])
    edges[17] = net.connect(un_l_con[3], iso_c_con[0])
    edges[18] = net.connect(op[1], un_r_con[0])
    edges[19] = net.connect(un_l[0], un_l_con[0])

    out = net.contract(edges[1])
    out = net.contract_between(out, rho)
    del rho

    left = net.contract(edges[2])
    out = net.contract_between(out, left)
    del left

    op = net.contract_between(un_r_con, op)

    lower = net.contract(edges[17])
    out = net.contract_between(out, lower)
    del lower

    upper = net.contract(edges[14])
    out = net.contract_between(out, upper)
    del upper

    out = net.contract_between(out, op)
    del op

    out.reorder_edges(out_order)
    return out.get_tensor()


@tf.contrib.eager.defun(autograph=False)
def get_env_disentangler(ham, rho, isometry, unitary):
    """
    compute the disentangler environment
    Args:
        ham (tf.Tensor): hamiltonian
        rho (tf.Tensor): reduced density matrix
        isometry (tf.Tensor): isometry of the binary mera 
        unitary  (tf.Tensor): disentanlger of the mera
    Returns:
        tf.Tensor
    """

    env_1 = get_env_disentangler_1(ham, rho, isometry, unitary)
    env_2 = get_env_disentangler_2(ham, rho, isometry, unitary)
    env_3 = get_env_disentangler_3(ham, rho, isometry, unitary)
    env_4 = get_env_disentangler_4(ham, rho, isometry, unitary)
    return env_1 + env_2 + env_3 + env_4

@tf.contrib.eager.defun(autograph=False)
def get_env_isometry_1(hamiltonian, reduced_density, isometry, unitary):

    net = tn.TensorNetwork()

    iso_c = net.add_node(isometry)
    iso_r = net.add_node(isometry)

    iso_l_con = net.add_node(tf.conj(isometry))
    iso_c_con = net.add_node(tf.conj(isometry))
    iso_r_con = net.add_node(tf.conj(isometry))

    op = net.add_node(hamiltonian)
    rho = net.add_node(reduced_density)

    un_l = net.add_node(unitary)
    un_l_con = net.add_node(tf.conj(unitary))

    un_r = net.add_node(unitary)
    un_r_con = net.add_node(tf.conj(unitary))

    out_order = [iso_l_con[0], un_l[2], rho[0]]

    edges = {}
    edges[1] = net.connect(iso_r[1], iso_r_con[1])
    edges[2] = net.connect(op[3], un_l[0])
    edges[3] = net.connect(op[4], un_l[1])
    edges[4] = net.connect(op[0], un_l_con[0])
    edges[5] = net.connect(op[1], un_l_con[1])
    edges[6] = net.connect(rho[2], iso_r[2])
    edges[7] = net.connect(rho[5], iso_r_con[2])
    edges[8] = net.connect(iso_c_con[1], un_r_con[2])
    edges[9] = net.connect(iso_c[1], un_r[2])
    edges[10] = net.connect(rho[4], iso_c_con[2])
    edges[11] = net.connect(iso_r_con[0], un_r_con[3])
    edges[12] = net.connect(rho[1], iso_c[2])
    edges[13] = net.connect(un_r[3], iso_r[0])
    edges[14] = net.connect(un_r[1], un_r_con[1])
    edges[15] = net.connect(un_l[3], iso_c[0])
    edges[16] = net.connect(op[5], un_r[0])
    edges[17] = net.connect(un_l_con[3], iso_c_con[0])
    edges[18] = net.connect(op[2], un_r_con[0])
    edges[19] = net.connect(iso_l_con[2], rho[3])
    edges[20] = net.connect(iso_l_con[1], un_l_con[2])

    out = net.contract(edges[1])
    out = net.contract_between(out, rho)
    del rho

    lower = net.contract(edges[8])
    out = net.contract_between(lower, out)
    del lower

    upper = net.contract(edges[9])
    out = net.contract_between(upper, out)
    del upper

    op = net.contract_between(un_l, op)
    op = net.contract_between(op, un_l_con)
    out = net.contract_between(op, out)
    del op

    out = net.contract_between(iso_l_con, out)
    out.reorder_edges(out_order)
    return out.get_tensor()


@tf.contrib.eager.defun(autograph=False)
def get_env_isometry_2(hamiltonian, reduced_density, isometry, unitary):

    net = tn.TensorNetwork()

    iso_c = net.add_node(isometry)
    iso_r = net.add_node(isometry)

    iso_l_con = net.add_node(tf.conj(isometry))
    iso_c_con = net.add_node(tf.conj(isometry))
    iso_r_con = net.add_node(tf.conj(isometry))

    op = net.add_node(hamiltonian)
    rho = net.add_node(reduced_density)

    un_l = net.add_node(unitary)
    un_l_con = net.add_node(tf.conj(unitary))

    un_r = net.add_node(unitary)
    un_r_con = net.add_node(tf.conj(unitary))

    out_order = [iso_l_con[0], un_l[2], rho[0]]

    edges = {}

    edges[1] = net.connect(iso_r[1], iso_r_con[1])
    edges[2] = net.connect(iso_r[2], rho[2])
    edges[3] = net.connect(iso_l_con[2], rho[3])
    edges[4] = net.connect(op[4], un_r[0])
    edges[5] = net.connect(op[5], un_r[1])
    edges[6] = net.connect(op[1], un_r_con[0])
    edges[7] = net.connect(op[2], un_r_con[1])
    edges[8] = net.connect(iso_c[0], un_l[3])
    edges[9] = net.connect(iso_c_con[0], un_l_con[3])
    edges[10] = net.connect(iso_l_con[1], un_l_con[2])
    edges[11] = net.connect(iso_c_con[2], rho[4])
    edges[12] = net.connect(iso_c[2], rho[1])
    edges[13] = net.connect(iso_r[0], un_r[3])
    edges[14] = net.connect(un_l[0], un_l_con[0])
    edges[15] = net.connect(un_l[1], op[3])
    edges[16] = net.connect(iso_c[1], un_r[2])
    edges[17] = net.connect(un_l_con[1], op[0])
    edges[18] = net.connect(un_r_con[2], iso_c_con[1])
    edges[19] = net.connect(un_r_con[3], iso_r_con[0])
    edges[20] = net.connect(iso_r_con[2], rho[5])

    upper = net.contract(edges[8])
    op = net.contract_between(un_r, op)
    op = net.contract_between(op, un_r_con)
    op = net.contract_between(op, upper)
    del upper

    lower = net.contract(edges[9])
    op = net.contract_between(op, lower)
    del lower

    left = net.contract(edges[1])
    out = net.contract_between(left, rho)
    del rho

    out = net.contract_between(out, op)
    del op

    out = net.contract_between(out, iso_l_con)

    out.reorder_edges(out_order)
    return out.get_tensor()


@tf.contrib.eager.defun(autograph=False)
def get_env_isometry_3(hamiltonian, reduced_density, isometry, unitary):

    net = tn.TensorNetwork()

    iso_l = net.add_node(isometry)
    iso_r = net.add_node(isometry)

    iso_l_con = net.add_node(tf.conj(isometry))
    iso_c_con = net.add_node(tf.conj(isometry))
    iso_r_con = net.add_node(tf.conj(isometry))

    op = net.add_node(hamiltonian)
    rho = net.add_node(reduced_density)

    un_l = net.add_node(unitary)
    un_l_con = net.add_node(tf.conj(unitary))

    un_r = net.add_node(unitary)
    un_r_con = net.add_node(tf.conj(unitary))

    out_order = [un_l[3], un_r[2], rho[1]]

    edges = {}
    edges[1] = net.connect(iso_r[1], iso_r_con[1])
    edges[2] = net.connect(iso_l[0], iso_l_con[0])
    edges[3] = net.connect(iso_l[2], rho[0])
    edges[4] = net.connect(iso_l_con[2], rho[3])
    edges[5] = net.connect(iso_r[2], rho[2])
    edges[6] = net.connect(iso_r_con[2], rho[5])
    edges[7] = net.connect(op[3], un_l[0])
    edges[8] = net.connect(op[4], un_l[1])
    edges[9] = net.connect(op[0], un_l_con[0])
    edges[10] = net.connect(op[1], un_l_con[1])
    edges[11] = net.connect(iso_c_con[1], un_r_con[2])
    edges[12] = net.connect(iso_c_con[2], rho[4])
    edges[13] = net.connect(un_r_con[3], iso_r_con[0])
    edges[14] = net.connect(un_r[3], iso_r[0])
    edges[15] = net.connect(un_r[1], un_r_con[1])
    edges[16] = net.connect(iso_l_con[1], un_l_con[2])
    edges[17] = net.connect(un_l_con[3], iso_c_con[0])
    edges[18] = net.connect(op[2], un_r_con[0])
    edges[19] = net.connect(iso_l[1], un_l[2])
    edges[20] = net.connect(op[5], un_r[0])

    out = net.contract(edges[1])
    out = net.contract_between(out, rho)

    left = net.contract(edges[2])
    out = net.contract_between(out, left)
    del left

    lower = net.contract(edges[11])
    out = net.contract_between(lower, out)
    del lower

    out = net.contract_between(out, un_r)
    op = net.contract_between(un_l, op)
    op = net.contract_between(op, un_l_con)
    out = net.contract_between(op, out)
    del op

    out.reorder_edges(out_order)
    return out.get_tensor()


@tf.contrib.eager.defun(autograph=False)
def get_env_isometry_4(hamiltonian, reduced_density, isometry, unitary):

    net = tn.TensorNetwork()

    iso_l = net.add_node(isometry)
    iso_r = net.add_node(isometry)

    iso_l_con = net.add_node(tf.conj(isometry))
    iso_c_con = net.add_node(tf.conj(isometry))
    iso_r_con = net.add_node(tf.conj(isometry))

    op = net.add_node(hamiltonian)
    rho = net.add_node(reduced_density)

    un_l = net.add_node(unitary)
    un_l_con = net.add_node(tf.conj(unitary))

    un_r = net.add_node(unitary)
    un_r_con = net.add_node(tf.conj(unitary))

    out_order = [un_l[3], un_r[2], rho[1]]

    edges = {}

    edges[1] = net.connect(iso_l[0], iso_l_con[0])
    edges[2] = net.connect(iso_l[2], rho[0])
    edges[3] = net.connect(iso_l_con[2], rho[3])
    edges[4] = net.connect(op[4], un_r[0])
    edges[5] = net.connect(op[5], un_r[1])
    edges[6] = net.connect(op[1], un_r_con[0])
    edges[7] = net.connect(op[2], un_r_con[1])
    edges[8] = net.connect(iso_r[0], un_r[3])
    edges[9] = net.connect(iso_c_con[0], un_l_con[3])
    edges[10] = net.connect(iso_l_con[1], un_l_con[2])
    edges[11] = net.connect(iso_c_con[2], rho[4])
    edges[12] = net.connect(iso_r[2], rho[2])
    edges[13] = net.connect(iso_l[1], un_l[2])
    edges[14] = net.connect(un_l[0], un_l_con[0])
    edges[15] = net.connect(un_l[1], op[3])
    edges[16] = net.connect(iso_r[1], iso_r_con[1])
    edges[17] = net.connect(un_l_con[1], op[0])
    edges[18] = net.connect(un_r_con[2], iso_c_con[1])
    edges[19] = net.connect(un_r_con[3], iso_r_con[0])
    edges[20] = net.connect(iso_r_con[2], rho[5])

    op = net.contract_between(un_r, op)
    op = net.contract_between(op, un_r_con)

    left = net.contract(edges[1])
    out = net.contract_between(left, rho)
    del left, rho

    right = net.contract(edges[16])
    out = net.contract_between(right, out)
    del right

    lower = net.contract(edges[9])
    out = net.contract_between(out, lower)
    del lower

    out = net.contract_between(out, un_l)
    out = net.contract_between(out, op)

    out.reorder_edges(out_order)
    return out.get_tensor()


@tf.contrib.eager.defun(autograph=False)
def get_env_isometry_5(hamiltonian, reduced_density, isometry, unitary):

    net = tn.TensorNetwork()

    iso_l = net.add_node(isometry)
    iso_c = net.add_node(isometry)

    iso_l_con = net.add_node(tf.conj(isometry))
    iso_c_con = net.add_node(tf.conj(isometry))
    iso_r_con = net.add_node(tf.conj(isometry))

    op = net.add_node(hamiltonian)
    rho = net.add_node(reduced_density)

    un_l = net.add_node(unitary)
    un_l_con = net.add_node(tf.conj(unitary))

    un_r = net.add_node(unitary)
    un_r_con = net.add_node(tf.conj(unitary))

    out_order = [un_r[3], iso_r_con[1], rho[2]]

    edges = {}

    edges[1] = net.connect(iso_l[0], iso_l_con[0])
    edges[2] = net.connect(iso_l[2], rho[0])
    edges[3] = net.connect(iso_l_con[2], rho[3])
    edges[4] = net.connect(op[3], un_l[0])
    edges[5] = net.connect(op[4], un_l[1])
    edges[6] = net.connect(op[0], un_l_con[0])
    edges[7] = net.connect(op[1], un_l_con[1])
    edges[8] = net.connect(iso_c[1], un_r[2])
    edges[9] = net.connect(iso_c[0], un_l[3])
    edges[10] = net.connect(un_r[0], op[5])
    edges[11] = net.connect(un_r_con[2], iso_c_con[1])
    edges[12] = net.connect(iso_c_con[0], un_l_con[3])
    edges[13] = net.connect(op[2], un_r_con[0])
    edges[14] = net.connect(un_r[1], un_r_con[1])
    edges[15] = net.connect(iso_l[1], un_l[2])
    edges[16] = net.connect(iso_c[2], rho[1])
    edges[17] = net.connect(iso_l_con[1], un_l_con[2])
    edges[18] = net.connect(iso_c_con[2], rho[4])
    edges[19] = net.connect(un_r_con[3], iso_r_con[0])
    edges[20] = net.connect(iso_r_con[2], rho[5])

    op = net.contract_between(un_l, op)
    op = net.contract_between(op, un_l_con)
    upper = net.contract(edges[8])
    op = net.contract_between(op, upper)
    del upper

    lower = net.contract(edges[11])
    op = net.contract_between(op, lower)
    del lower

    left = net.contract(edges[1])
    left = net.contract_between(left, rho)
    del rho

    out = net.contract_between(left, op)
    del left, op

    out = net.contract_between(out, iso_r_con)

    out.reorder_edges(out_order)
    return out.get_tensor()


@tf.contrib.eager.defun(autograph=False)
def get_env_isometry_6(hamiltonian, reduced_density, isometry, unitary):

    net = tn.TensorNetwork()

    iso_l = net.add_node(isometry)
    iso_c = net.add_node(isometry)

    iso_l_con = net.add_node(tf.conj(isometry))
    iso_c_con = net.add_node(tf.conj(isometry))
    iso_r_con = net.add_node(tf.conj(isometry))

    op = net.add_node(hamiltonian)
    rho = net.add_node(reduced_density)

    un_l = net.add_node(unitary)
    un_l_con = net.add_node(tf.conj(unitary))

    un_r = net.add_node(unitary)
    un_r_con = net.add_node(tf.conj(unitary))

    out_order = [un_r[3], iso_r_con[1], rho[2]]

    edges = {}

    edges[1] = net.connect(iso_l[0], iso_l_con[0])
    edges[2] = net.connect(iso_l[2], rho[0])
    edges[3] = net.connect(iso_l_con[2], rho[3])
    edges[4] = net.connect(op[4], un_r[0])
    edges[5] = net.connect(op[5], un_r[1])
    edges[6] = net.connect(op[1], un_r_con[0])
    edges[7] = net.connect(op[2], un_r_con[1])
    edges[8] = net.connect(iso_c[0], un_l[3])
    edges[9] = net.connect(iso_c_con[0], un_l_con[3])
    edges[10] = net.connect(iso_l_con[1], un_l_con[2])
    edges[11] = net.connect(iso_c_con[2], rho[4])
    edges[12] = net.connect(iso_c[2], rho[1])
    edges[13] = net.connect(iso_l[1], un_l[2])
    edges[14] = net.connect(un_l[0], un_l_con[0])
    edges[15] = net.connect(un_l[1], op[3])
    edges[16] = net.connect(iso_c[1], un_r[2])
    edges[17] = net.connect(un_l_con[1], op[0])
    edges[18] = net.connect(un_r_con[2], iso_c_con[1])
    edges[19] = net.connect(un_r_con[3], iso_r_con[0])
    edges[20] = net.connect(iso_r_con[2], rho[5])

    op = net.contract_between(un_r, op)
    op = net.contract_between(op, un_r_con)

    left = net.contract(edges[1])
    out = net.contract_between(left, rho)
    del left, rho

    lower = net.contract(edges[9])
    out = net.contract_between(out, lower)
    del lower

    upper = net.contract(edges[8])
    out = net.contract_between(out, upper)
    del upper

    out = net.contract_between(out, op)
    del op

    out = net.contract_between(out, iso_r_con)

    out.reorder_edges(out_order)
    return out.get_tensor()


<<<<<<< HEAD
@tf.contrib.eager.defun
def get_envs_autodiff(hamiltonian, reduced_density,
                      isometry, isometry_c, unitary, unitary_c,
                      get_unitary_envs=True):
    """
    calculate environments for disentangler and isometry using autodiff with tf.gradients.
    The method builds two networks for the two contributions to the energy density, and 
    then takes the derivative with respect to the intput tensors. 
    Args: 
        isometry   (tf.Tensor):       isometry of the MERA
        isometry_c (tf.Tensor):       conjugated isometry of the MERA
        unitary    (tf.Tensor):       unitary of the mera
        unitary_c  (tf.Tensor):       conjugated unitary of the mera
        get_unitary_envs (bool):        if `True`, calculate the disentangler environments
                                        if `False`, only calculate isometry environments
    Returns:
        wenv, uenv (tf.Tensor, tf.Tensor or None):   the environments of isometry and unitary, respectively
    """
    #get the left contribution
    net_1 = tn.TensorNetwork()

    iso_l = net_1.add_node(isometry)
    iso_c = net_1.add_node(isometry)
    iso_r = net_1.add_node(isometry)

    iso_l_con = net_1.add_node(isometry_c)
    iso_c_con = net_1.add_node(isometry_c)
    iso_r_con = net_1.add_node(isometry_c)
    
    un_l = net_1.add_node(unitary)
    un_l_con = net_1.add_node(unitary_c)

    un_r = net_1.add_node(unitary)
    un_r_con = net_1.add_node(unitary_c)
    
    op = net_1.add_node(hamiltonian)
    rho = net_1.add_node(reduced_density)


    edges = {}

    edges[1] = net_1.connect(iso_l[0], iso_l_con[0])
    edges[2] = net_1.connect(iso_l[2], rho[0])
    edges[3] = net_1.connect(iso_l_con[2], rho[3])
    edges[4] = net_1.connect(op[4], un_r[0])
    edges[5] = net_1.connect(op[5], un_r[1])
    edges[6] = net_1.connect(op[1], un_r_con[0])
    edges[7] = net_1.connect(op[2], un_r_con[1])
    edges[8] = net_1.connect(iso_c[0], un_l[3])
    edges[9] = net_1.connect(iso_c_con[0], un_l_con[3])
    edges[10] = net_1.connect(iso_l_con[1], un_l_con[2])
    edges[11] = net_1.connect(iso_c_con[2], rho[4])
    edges[12] = net_1.connect(iso_c[2], rho[1])
    edges[13] = net_1.connect(iso_l[1], un_l[2])
    edges[14] = net_1.connect(un_l[0], un_l_con[0])
    edges[15] = net_1.connect(un_l[1], op[3])
    edges[16] = net_1.connect(iso_c[1], un_r[2])
    edges[17] = net_1.connect(un_l_con[1], op[0])
    edges[18] = net_1.connect(un_r_con[2], iso_c_con[1])
    edges[19] = net_1.connect(un_r_con[3], iso_r_con[0])
    edges[20] = net_1.connect(iso_r_con[2], rho[5])
    edges[21] = net_1.connect(iso_r[0], un_r[3])
    edges[22] = net_1.connect(iso_r[1], iso_r_con[1])
    edges[23] = net_1.connect(iso_r[2], rho[2])
    
    op = net_1.contract_between(un_r, op)
    op = net_1.contract_between(op, un_r_con)

    left = net_1.contract(edges[1])
    out = net_1.contract_between(left, rho)
    del left, rho

    lower = net_1.contract(edges[9])
    out = net_1.contract_between(out, lower)
    del lower

    upper = net_1.contract(edges[8])
    out = net_1.contract_between(out, upper)
    del upper

    out = net_1.contract_between(out, op)
    del op

    out = net_1.contract_between(out, iso_r_con)
    energy_left = net_1.contract_between(out, iso_r).get_tensor()

    #get the right contribution
    net_2 = tn.TensorNetwork()
    iso_l = net_2.add_node(isometry)
    iso_c = net_2.add_node(isometry)
    iso_r = net_2.add_node(isometry)

    iso_l_con = net_2.add_node(isometry_c)
    iso_c_con = net_2.add_node(isometry_c)
    iso_r_con = net_2.add_node(isometry_c)
    
    un_l = net_2.add_node(unitary)
    un_l_con = net_2.add_node(unitary_c)
    un_r = net_2.add_node(unitary)
    un_r_con = net_2.add_node(unitary_c)
    
    op = net_2.add_node(hamiltonian)
    rho = net_2.add_node(reduced_density)

    edges = {}
    edges[1] = net_2.connect(iso_r[1], iso_r_con[1])
    edges[2] = net_2.connect(op[3], un_l[0])
    edges[3] = net_2.connect(op[4], un_l[1])
    edges[4] = net_2.connect(op[0], un_l_con[0])
    edges[5] = net_2.connect(op[1], un_l_con[1])
    edges[6] = net_2.connect(rho[2], iso_r[2])
    edges[7] = net_2.connect(rho[5], iso_r_con[2])
    edges[8] = net_2.connect(iso_c_con[1], un_r_con[2])
    edges[9] = net_2.connect(iso_c[1], un_r[2])
    edges[10] = net_2.connect(rho[4], iso_c_con[2])
    edges[11] = net_2.connect(iso_r_con[0], un_r_con[3])
    edges[12] = net_2.connect(rho[1], iso_c[2])
    edges[13] = net_2.connect(un_r[3], iso_r[0])
    edges[14] = net_2.connect(un_r[1], un_r_con[1])
    edges[15] = net_2.connect(un_l[3], iso_c[0])
    edges[16] = net_2.connect(op[5], un_r[0])
    edges[17] = net_2.connect(un_l_con[3], iso_c_con[0])
    edges[18] = net_2.connect(op[2], un_r_con[0])
    edges[19] = net_2.connect(iso_l_con[2], rho[3])
    edges[20] = net_2.connect(iso_l_con[1], un_l_con[2])
    edges[21] = net_2.connect(iso_l_con[0], iso_l[0])
    edges[22] = net_2.connect(un_l[2], iso_l[1])
    edges[23] = net_2.connect(rho[0], iso_l[2])

    out = net_2.contract(edges[1])
    out = net_2.contract_between(out, rho)
    del rho

    lower = net_2.contract(edges[8])
    out = net_2.contract_between(lower, out)
    del lower

    upper = net_2.contract(edges[9])
    out = net_2.contract_between(upper, out)
    del upper

    op = net_2.contract_between(un_l, op)
    op = net_2.contract_between(op, un_l_con)
    out = net_2.contract_between(op, out)
    del op

    out = net_2.contract_between(iso_l_con, out)
    energy_right = net_2.contract_between(iso_l, out).get_tensor()

    energy = (energy_left + energy_right)
    if get_unitary_envs:
        return tf.gradients(energy,[isometry, unitary])
    else:
        return tf.gradients(energy,[isometry]), None


=======
@tf.contrib.eager.defun(autograph=False)
>>>>>>> c32aa247
def get_env_isometry(ham, rho, isometry, unitary):
    """
    compute the isometry environment
    Args:
        ham (tf.Tensor): hamiltonian
        rho (tf.Tensor): reduced density matrix
        isometry (tf.Tensor): isometry of the binary mera 
        unitary  (tf.Tensor): disentanlger of the mera
    Returns:
        tf.Tensor
    """

    env_1 = get_env_isometry_1(ham, rho, isometry, unitary)
    env_2 = get_env_isometry_2(ham, rho, isometry, unitary)
    env_3 = get_env_isometry_3(ham, rho, isometry, unitary)
    env_4 = get_env_isometry_4(ham, rho, isometry, unitary)
    env_5 = get_env_isometry_5(ham, rho, isometry, unitary)
    env_6 = get_env_isometry_6(ham, rho, isometry, unitary)
    return env_1 + env_2 + env_3 + env_4 + env_5 + env_6

@tf.contrib.eager.defun(autograph=False)
def steady_state_density_matrix(nsteps, rho, isometry, unitary, verbose=0):
    """
    obtain steady state density matrix of the scale invariant binary MERA
    Args:
        nsteps (int):     number of iteration steps
        rho (tf.Tensor ): reduced density matrix
        isometry (tf.Tensor): isometry of the mera
        unitary (tf.Tensor):  disentangler of the mera
        verbose (int):        verbosity flag

    Returns: 
        tf.Tensor: steady state of the descending super-operator
    """
    for n in range(nsteps):
        if verbose > 0:
            stdout.write('\r binary-mera stead-state rdm iteration = %i' % (n))
            stdout.flush()
        rho_new = descending_super_operator(rho, isometry, unitary)
        rho_new = misc_mera.symmetrize(rho_new)
        rho_new = rho_new / misc_mera.trace(rho_new)
        rho = rho_new
    return rho


def unlock_layer(wC, uC, noise=0.0):
    """
    unlock a layer of a scale invariant MERA
    Args:
        wC, uC (list):   MERA tensors
        noise (float):   amplitude of noise to be added to the new layer
    Returns:
       wC, uC (list):    new MERA tensors
    """
    wC.append(copy.copy(wC[-1]))
    uC.append(copy.copy(uC[-1]))
    wC[-1] += tf.cast(tf.random_uniform(
        shape=wC[-1].get_shape(), minval=-1, maxval=1, dtype=wC[-1].dtype.real_dtype) * noise, wC[-1].dtype)
    uC[-1] += tf.cast(tf.random_uniform(
        shape=uC[-1].get_shape(), minval=-1, maxval=1, dtype=uC[-1].dtype.real_dtype) * noise, wC[-1].dtype)
    return wC, uC


def increase_bond_dimension_by_adding_layers(chi_new, wC, uC, noise=0.0):
    """
    deprecated: use `unlock_layer` and `pad_mera_tensors` instead

    increase the bond dimension of the MERA to `chi_new`
    by padding tensors in the last layer with zeros. If the desired `chi_new` cannot
    be obtained from padding, adds layers of Tensors
    the last layer is guaranteed to have uniform bond dimension
    Args:
         chi_new (int):  new bond dimenion
         wC (list):  list of tf.Tensor: MERA isometries
         uC (list):  list of tf.Tensor: MERA disentanglers
    Returns: 
         wC (list):   list of tf.Tensors of isometries
         uC (list):   list of tf.Tensors of disentangler
    """

    if misc_mera.all_same_chi(wC[-1], uC[-1]) and (wC[-1].get_shape()[2] >= chi_new):
        #nothing to do here
        return wC, uC
    elif misc_mera.all_same_chi(wC[-1], uC[-1]) and (wC[-1].get_shape()[2] < chi_new):
        chi = min(chi_new, wC[-1].get_shape()[0] * wC[-1].get_shape()[1])
        wC[-1] = misc_mera.pad_tensor(wC[-1],
                                      [wC[-1].get_shape()[0], wC[-1].get_shape()[1], chi])
        wC_temp = copy.deepcopy(wC[-1])
        uC_temp = copy.deepcopy(uC[-1])
        wC.append(misc_mera.pad_tensor(wC_temp, [chi, chi, chi]))
        uC.append(misc_mera.pad_tensor(uC_temp, [chi, chi, chi, chi]))
        wC[-1] += (tf.random_uniform(
            shape=wC[-1].get_shape(), minval=-1, maxval=1, dtype=wC[-1].dtype.real_dtype) *
                   noise)
        uC[-1] += (tf.random_uniform(
            shape=uC[-1].get_shape(), minval=-1, maxval=1, dtype=uC[-1].dtype.real_dtype) *
                   noise)
        return increase_bond_dimension_by_adding_layers(chi_new, wC, uC)

    elif not misc_mera.all_same_chi(wC[-1], uC[-1]):
        raise ValueError('chis of last layer have to be all the same!')


def pad_mera_tensors(chi_new, wC, uC, noise=0.0):
    """
    increase the bond dimension of the MERA to `chi_new`
    by padding tensors in all layers with zeros. If the desired `chi_new` cannot
    be obtained from padding, adds layers of Tensors
    the last layer is guaranteed to have uniform bond dimension
    Args:
        chi_new (int):                 new bond dimenion
        wC (list of tf.Tensor):   MERA isometries and disentanglers
        uC (list of tf.Tensor):   MERA isometries and disentanglers
        noise (float):            amplitude of uniform noise added to the padded tensors
    Returns: 
        wC (list of tf.Tensor):   padded MERA isometries and disentanglers
        uC (list of tf.Tensor):   padded MERA isometries and disentanglers
    """
    all_chis = [t.get_shape()[n] for t in wC for n in range(len(t.get_shape()))]
    if not np.all([c <= chi_new for c in all_chis]):
        #nothing to increase
        return wC, uC

    chi_0 = wC[0].get_shape()[0]
    wC[0] = misc_mera.pad_tensor(wC[0], [chi_0, chi_0, min(chi_new, chi_0**2)])

    for n in range(1, len(wC)):
        wC[n] = misc_mera.pad_tensor(wC[n], [
            min(chi_new, chi_0**(2**n)),
            min(chi_new, chi_0**(2**n)),
            min(chi_new, chi_0**(2**(n + 1)))
        ])
        uC[n] = misc_mera.pad_tensor(uC[n], [
            min(chi_new, chi_0**(2**n)),
            min(chi_new, chi_0**(2**n)),
            min(chi_new, chi_0**(2**n)),
            min(chi_new, chi_0**(2**n))
        ])

        wC[n] += tf.cast(
            tf.random_uniform(shape=wC[n].get_shape(), dtype=wC[n].dtype.real_dtype) * noise, wC[n].dtype)
        uC[n] += tf.cast(
            tf.random_uniform(shape=uC[n].get_shape(), dtype=uC[n].dtype.real_dtype) * noise, uC[n].dtype)
        
    n = len(wC)
    while not misc_mera.all_same_chi(wC[-1]):
        wC.append(
            misc_mera.pad_tensor(wC[-1], [
                min(chi_new, chi_0**(2**n)),
                min(chi_new, chi_0**(2**n)),
                min(chi_new, chi_0**(2**(n + 1)))
            ]))
        uC.append(
            misc_mera.pad_tensor(uC[-1], [
                min(chi_new, chi_0**(2**n)),
                min(chi_new, chi_0**(2**n)),
                min(chi_new, chi_0**(2**n)),
                min(chi_new, chi_0**(2**n))
            ]))

        wC[-1] += tf.cast(tf.random_uniform(
            shape=wC[-1].get_shape(), minval=-1, maxval=1, dtype=wC[-1].dtype.real_dtype) *
                          noise, wC[-1].dtype)
        uC[-1] += tf.cast(tf.random_uniform(
            shape=uC[-1].get_shape(), minval=-1, maxval=1, dtype=uC[-1].dtype.real_dtype) *
                          noise, uC[-1].dtype)
        
        n += 1

    return wC, uC


def initialize_binary_MERA_identities(phys_dim, chi, dtype=tf.float64):
    """
    initialize a binary MERA network of bond dimension `chi`
    isometries and disentanglers are initialized with identies
    
    Args:
        phys_dim (int):   Hilbert space dimension of the bottom layer
        chi (int):        maximum bond dimension
        dtype (tf.dtype): dtype of the MERA tensors

    Returns:
        wC (list of tf.Tensor):  the MERA isometries
        uC (list of tf.Tensor):  the MERA disentanglers
        rho (tf.Tensor):         initial reduced density matrix
    """
    wC = []
    uC = []
    n = 0
    if chi < phys_dim:
        raise ValueError(
            'cannot initialize a MERA with chi < physical dimension!')
    while True:
        wC.append(
            tf.reshape(
                tf.eye(
                    min(phys_dim**(2**(n + 1)), chi**2),
                    min(phys_dim**(2**(n + 1)), chi),
                    dtype=dtype),
                (min(phys_dim**(2**n), chi), min(phys_dim**(2**n), chi),
                 min(phys_dim**(2**(n + 1)), chi))))
        uC.append(
            tf.reshape(
                tf.eye(min(phys_dim**(2**(n + 1)), chi**2), dtype=dtype),
                (min(phys_dim**(2**n), chi), min(phys_dim**(2**n), chi),
                 min(phys_dim**(2**n), chi), min(phys_dim**(2**n), chi))))
        n += 1
        if misc_mera.all_same_chi(wC[-1]):
            break

    rhos = [0 for _ in range(len(wC) + 1)]
    for n in reversed(range(len(wC))):
        chi_top = tf.shape(wC[n])[2]
        rhos[n + 1] = tf.reshape(
            tf.eye(chi_top * chi_top * chi_top, dtype=dtype),
            (chi_top, chi_top, chi_top, chi_top, chi_top, chi_top))
        rhos[n + 1] /= misc_mera.trace(rhos[n + 1])
    chi_top = tf.shape(wC[0])[0]
    rhos[0] = tf.reshape(
        tf.eye(chi_top * chi_top * chi_top, dtype=dtype),
        (chi_top, chi_top, chi_top, chi_top, chi_top, chi_top))
    rhos[0] /= misc_mera.trace(rhos[0])
        
    return wC, uC, rhos



def initialize_binary_MERA_random(phys_dim, chi, dtype=tf.float64):
    """
    initialize a binary MERA network of bond dimension `chi`
    isometries and disentanglers are initialized with random unitaries (not haar random)
    
    Args:
        phys_dim (int):   Hilbert space dimension of the bottom layer
        chi (int):        maximum bond dimension
        dtype (tf.dtype): dtype of the MERA tensors

    Returns:
        wC (list of tf.Tensor):  the MERA isometries
        uC (list of tf.Tensor):  the MERA disentanglers
        rho (tf.Tensor):         initial reduced density matrix
    """
    #Fixme: currently, passing tf.complex128 merely initializez imaginary part to 0.0
    #       make it random
    wC, uC, rhos = initialize_binary_MERA_identities(phys_dim, chi, dtype=dtype)
    
    wC = [tf.cast(tf.random_uniform(shape=w.get_shape(), dtype=dtype.real_dtype), dtype) for w in wC]
    wC = [misc_mera.w_update_svd_numpy(w) for w in wC]
    
    uC = [tf.cast(tf.random_uniform(shape=u.get_shape(), dtype=dtype.real_dtype), dtype) for u in uC]
    uC = [misc_mera.u_update_svd_numpy(u) for u in uC]

    return wC, uC, rhos 


def initialize_TFI_hams(dtype=tf.float64):
    """
    initialize a transverse field ising hamiltonian
    Args:
      dtype:  tensorflow dtype
    Returns:
      tf.Tensor
    """
    sX = np.array([[0, 1], [1, 0]]).astype(dtype.as_numpy_dtype)
    sZ = np.array([[1, 0], [0, -1]]).astype(dtype.as_numpy_dtype)
    eye = np.eye(2).astype(dtype.as_numpy_dtype)

    net = tn.TensorNetwork()
    X1 = net.add_node(sX)
    X2 = net.add_node(sX)
    I3 = net.add_node(eye)
    out_order = [X1[0], X2[0], I3[0], X1[1], X2[1], I3[1]]
    t1 = net.outer_product(net.outer_product(X1, X2), I3)
    t1 = t1.reorder_edges(out_order).get_tensor()

    net = tn.TensorNetwork()
    Z1 = net.add_node(sZ)
    I2 = net.add_node(eye)
    I3 = net.add_node(eye)
    out_order = [Z1[0], I2[0], I3[0], Z1[1], I2[1], I3[1]]
    t2 = net.outer_product(net.outer_product(Z1, I2), I3)
    t2 = t2.reorder_edges(out_order).get_tensor() / 2

    net = tn.TensorNetwork()
    I1 = net.add_node(eye)
    Z2 = net.add_node(sZ)
    I3 = net.add_node(eye)
    out_order = [I1[0], Z2[0], I3[0], I1[1], Z2[1], I3[1]]
    t3 = net.outer_product(net.outer_product(I1, Z2), I3)
    t3 = t3.reorder_edges(out_order).get_tensor() / 2

    ham = t1 + t2 + t3

    ####################   equivalent using ncon   ##################
    # sX = np.array([[0, 1], [1, 0]]).astype(dtype.as_numpy_dtype)
    # sZ = np.array([[1, 0], [0, -1]]).astype(dtype.as_numpy_dtype)
    # eye = np.eye(2).astype(dtype.as_numpy_dtype)
    # ham = tn.ncon([sX, sX, eye],[[-4, -1], [-5, -2], [-6, -3]])+\
    #     tn.ncon([sZ, eye, eye],[[-4, -1], [-5, -2], [-6, -3]])/2+\
    #     tn.ncon([eye, sZ, eye],[[-4, -1], [-5, -2], [-6, -3]])/2
    #################################################################
    return ham


def optimize_binary_mera(ham_0,
                         wC,
                         uC,
                         rho_0=0,
                         numiter=1000,
                         nsteps_steady_state=8,
                         verbose=0,
                         opt_u=True,
                         opt_w=True,
                         numpy_update=True,
                         opt_all_layers=True,
                         opt_u_after=40,
                         E_exact=-4 / np.pi):
    """
    optimization of a scale invariant binary MERA tensor network

    Args:
        ham_0 (tf.Tensor)           bottom-layer Hamiltonian
        wC (list of tf.Tensor):     isometries of the MERA, with bottom layers first 
        uC (list of tf.Tensor):     disentanglers of the MERA, with bottom layers first 
        rho_0 (tf.Tensor):          initial value for steady-state density matrix
        numiter (int):              number of iteration steps 
        nsteps_steady_state (int):  number of power-method iteration steps for calculating the 
                                    steady state density matrices 
        verbose (int):              verbosity flag, if `verbose>0`, print out info  during optimization
        opt_u, opt_uv (bool):       if False, skip unitary or isometry optimization 
        numpy_update (bool):        if True, use numpy svd to calculate update of disentanglers and isometries
        opt_all_layers (bool):      if True, optimize all layers
                                    if False, optimize only truncating layers
        opt_u_after (int):          start optimizing disentangler only after `opt_u_after` initial optimization steps
        E_exact (float):            the exact ground-state energy (if known); default is the ground-state energy  of teh  
                                    infinite transverse field Ising model
    Returns: 
        wC (list of tf.Tensor):     optimized MERA isometries
        uC (list of tf.Tensor):     optimized MERA disentanglers
        rho (tf.Tensor):            steady state density matrices at the top layer 
        run_times (list of float):  run times per iteration step 
        Energies (list of float):   energies at each iteration step
    """
    dtype = ham_0.dtype

    ham = [0 for x in range(len(wC) + 1)]
    rho = [0 for x in range(len(wC) + 1)]
    ham[0] = ham_0

    chi1 = ham[0].get_shape()[0]
    bias = tf.cast(tf.math.reduce_max(
        tf.cast(tf.linalg.eigvalsh(
            tf.reshape(ham[0], (chi1 * chi1 * chi1, chi1 * chi1 * chi1))),tf.float64)) / 2,dtype)

    ham[0] = ham[0] - bias * tf.reshape(
        tf.eye(chi1 * chi1 * chi1, dtype=dtype),
        (chi1, chi1, chi1, chi1, chi1, chi1))

    skip_layer = [misc_mera.skip_layer(w) for w in wC]
    for p in range(len(wC)):
        if skip_layer[p]:
            ham[p + 1] = ascending_super_operator(ham[p], wC[p], uC[p])

    Energies = []
    # run_times = {'env_u' : [], 'env1_u' : [],'env2_u' : [],'env3_u' : [],'env4_u' : [], 'env1_w' : [],'env2_w' : [],'env3_w' : [],'env4_w' : [],'env5_w' : [],'env6_w' : [],'env_w' : [],
    #              'steady_state' : [], 'svd_env_u' : [], 'svd_env_w' : [], 'ascend' : [], 'descend' : [], 'total' : []}
    run_times = {'env_u' : [], 'env_w' : [], 'steady_state' : [], 'svd_env_u' : [], 'svd_env_w' : [], 'ascend' : [], 'descend' : [], 'total' : []}

    if rho_0 == 0:
        chi_max = wC[-1].get_shape()[2]
        rho_0 = tf.reshape(
            tf.eye(chi_max**3, dtype=dtype),
            (chi_max, chi_max, chi_max, chi_max, chi_max, chi_max))

    for k in range(numiter):
        t_init = time.time()
        t1 = time.time()
        rho_0 = steady_state_density_matrix(nsteps_steady_state, rho_0, wC[-1],
                                            uC[-1])
        dummy = rho_0[0,0,0,0,0,0] + 1
        print(dummy)
        run_times['steady_state'].append(time.time() - t1)

        rho[-1] = rho_0
        t1 = time.time()        
        for p in range(len(rho) - 2, -1, -1):
            rho[p] = descending_super_operator(rho[p + 1], wC[p], uC[p])
        dummy = rho[0][0,0,0,0,0,0] + 1
        print(dummy)
        run_times['descend'].append(time.time() - t1)            

        if verbose == 1:
            if np.mod(k, 10) == 1:
                Z = misc_mera.trace(rho[0])
                net = tn.TensorNetwork()
                r = net.add_node(rho[0])
                h = net.add_node(ham[0])
                edges = [net.connect(r[n], h[n]) for n in range(6)]
                Energies.append(
                    net.contract_between(r, h).get_tensor() / Z + bias)
                stdout.write(
                    '\r     Iteration: %i of %i: E = %.8f, err = %.16f at D = %i with %i layers'
                    % (int(k), int(numiter), float(Energies[-1]),
                       float(Energies[-1] - E_exact), int(wC[-1].get_shape()[2]),
                       len(wC)))
                stdout.flush()
        run_times['ascend'].append(0)
        run_times['svd_env_u'].append(0)
        run_times['svd_env_w'].append(0)
        run_times['env_u'].append(0)        
        run_times['env_w'].append(0)
        # run_times['env1_w'].append(0)
        # run_times['env2_w'].append(0)
        # run_times['env3_w'].append(0)
        # run_times['env4_w'].append(0)
        # run_times['env5_w'].append(0)
        # run_times['env6_w'].append(0)        
        # run_times['env1_u'].append(0)
        # run_times['env2_u'].append(0)
        # run_times['env3_u'].append(0)
        # run_times['env4_u'].append(0)
        
        for p in range(len(wC)):
            if (not opt_all_layers) and skip_layer[p]:
                continue
            if k >= opt_u_after:
                t1 = time.time()
                uEnv = get_env_disentangler(ham[p], rho[p + 1], wC[p], uC[p])
                dummy = uEnv[0,0,0,0] + 1
                print(dummy)
                run_times['env_u'][-1] += (time.time() - t1)
                
                # t1 = time.time()
                # uEnv_1 = get_env_disentangler_1(ham[p], rho[p + 1], wC[p], uC[p])
                # dummy = uEnv_1[0]                
                # run_times['env1_u'][-1] += (time.time() - t1)
                
                # t1 = time.time()            
                # uEnv_2 = get_env_disentangler_2(ham[p], rho[p + 1], wC[p], uC[p])
                # dummy = uEnv_2[0]                                
                # run_times['env2_u'][-1] += (time.time() - t1)
                # t1 = time.time()            
                # uEnv_3 = get_env_disentangler_3(ham[p], rho[p + 1], wC[p], uC[p])
                # dummy = uEnv_3[0]                                                
                # run_times['env3_u'][-1] += (time.time() - t1)
                # t1 = time.time()
                # uEnv_4 = get_env_disentangler_4(ham[p], rho[p + 1], wC[p], uC[p])
                # dummy = uEnv_4[0]
                # run_times['env4_u'][-1] += (time.time() - t1)
                # uEnv = uEnv_1 + uEnv_2 + uEnv_3 + uEnv_4
                if opt_u:
                    t1 = time.time()                                            
                    if numpy_update:
                        uC[p] = misc_mera.u_update_svd_numpy(uEnv)
                    else:
                        uC[p] = misc_mera.u_update_svd(uEnv)
                    dummy = uC[p][0,0,0,0] + 1
                    print(dummy)
                    run_times['svd_env_u'][-1] += (time.time() - t1)                                                                        

            # t1 = time.time()
            # wEnv_1 = get_env_isometry_1(ham[p], rho[p + 1], wC[p], uC[p])
            # run_times['env1_w'][-1] += (time.time() - t1)
            # t1 = time.time()            
            # wEnv_2 = get_env_isometry_2(ham[p], rho[p + 1], wC[p], uC[p])
            # run_times['env2_w'][-1] += (time.time() - t1)
            # t1 = time.time()            
            # wEnv_3 = get_env_isometry_3(ham[p], rho[p + 1], wC[p], uC[p])
            # run_times['env3_w'][-1] += (time.time() - t1)
            # t1 = time.time()            
            # wEnv_4 = get_env_isometry_4(ham[p], rho[p + 1], wC[p], uC[p])
            # run_times['env4_w'][-1] += (time.time() - t1)
            # t1 = time.time()            
            # wEnv_5 = get_env_isometry_5(ham[p], rho[p + 1], wC[p], uC[p])
            # run_times['env5_w'][-1] += (time.time() - t1)
            # t1 = time.time()            
            # wEnv_6 = get_env_isometry_6(ham[p], rho[p + 1], wC[p], uC[p])
            # run_times['env6_w'][-1] += (time.time() - t1)
            # wEnv = wEnv_1 + wEnv_2 + wEnv_3 + wEnv_4 + wEnv_5 + wEnv_6
            
            t1 = time.time()
            wEnv = get_env_isometry(ham[p], rho[p + 1], wC[p], uC[p])
            dummy = wEnv[0,0,0] + 1
            print(dummy)            
            run_times['env_w'][-1] += (time.time() - t1)
            
            if opt_w:
                t1 = time.time()                
                if numpy_update:
                    wC[p] = misc_mera.w_update_svd_numpy(wEnv)
                else:
                    wC[p] = misc_mera.w_update_svd(wEnv)
                dummy = wC[p][0,0,0] + 1
                print(dummy)            
                run_times['svd_env_w'][-1] += (time.time() - t1)                    

            t1 = time.time()                
            ham[p + 1] = ascending_super_operator(ham[p], wC[p], uC[p])
            dummy = ham[p + 1][0,0,0,0,0,0] + 1
            print(dummy)            
            run_times['ascend'][-1] += (time.time() - t1)

            
        # run_times['env_u'].append(run_times['env1_u'][-1] + \
        #     run_times['env2_u'][-1] + \
        #     run_times['env4_u'][-1] + \
        #     run_times['env1_u'][-1])
        # run_times['env_w'].append(run_times['env1_w'][-1] + \
        #                           run_times['env2_w'][-1] + \
        #                           run_times['env3_w'][-1] + \
        #                           run_times['env4_w'][-1] + \
        #                           run_times['env5_w'][-1] + \
        #                           run_times['env6_w'][-1])
        run_times['total'].append(time.time() - t_init)
        if verbose == 2:
            print('time per iteration: ', run_times['total'][-1])
        if verbose == 3:
            print('runtimes')
            for k, i in run_times.items():
                print(k, i)

    return wC, uC, rho[-1], run_times, Energies<|MERGE_RESOLUTION|>--- conflicted
+++ resolved
@@ -1304,7 +1304,6 @@
     return out.get_tensor()
 
 
-<<<<<<< HEAD
 @tf.contrib.eager.defun
 def get_envs_autodiff(hamiltonian, reduced_density,
                       isometry, isometry_c, unitary, unitary_c,
@@ -1461,9 +1460,6 @@
         return tf.gradients(energy,[isometry]), None
 
 
-=======
-@tf.contrib.eager.defun(autograph=False)
->>>>>>> c32aa247
 def get_env_isometry(ham, rho, isometry, unitary):
     """
     compute the isometry environment
