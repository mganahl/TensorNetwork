# Copyright 2019 The TensorNetwork Authors
#
# Licensed under the Apache License, Version 2.0 (the "License");
# you may not use this file except in compliance with the License.
# You may obtain a copy of the License at
#
#      http://www.apache.org/licenses/LICENSE-2.0
#
# Unless required by applicable law or agreed to in writing, software
# distributed under the License is distributed on an "AS IS" BASIS,
# WITHOUT WARRANTIES OR CONDITIONS OF ANY KIND, either express or implied.
# See the License for the specific language governing permissions and
# limitations under the License.

import numpy as np
import copy
from functools import reduce
from operator import mul

from tensornetwork.block_sparse.index import Index
from tensornetwork.block_sparse.blocksparse_utils import (
    _find_transposed_diagonal_sparse_blocks, _find_diagonal_sparse_blocks,
    compute_num_nonzero, reduce_charges, get_flat_meta_data)
from tensornetwork.block_sparse.utils import (flatten, _find_best_partition,
                                              intersect, unique)

from tensornetwork.block_sparse.charge import (fuse_charges, BaseCharge,
                                               charge_equal)
from typing import List, Union, Any, Tuple, Type, Optional, Sequence
Tensor = Any


def _randn(size, dtype=np.float64):
  data = np.random.randn(size).astype(dtype)
  if ((np.dtype(dtype) is np.dtype(np.complex128)) or
      (np.dtype(dtype) is np.dtype(np.complex64))):
    data += 1j * np.random.randn(size).astype(dtype)
  return data


def _random(size, dtype=np.float64, boundaries=(0, 1)):
  data = np.random.uniform(boundaries[0], boundaries[1], size).astype(dtype)
  if ((np.dtype(dtype) is np.dtype(np.complex128)) or
      (np.dtype(dtype) is np.dtype(np.complex64))):
    data += 1j * np.random.uniform(boundaries[0], boundaries[1],
                                   size).astype(dtype)
  return data


def _data_initializer(numpy_initializer, comp_num_elements, indices, *args,
                      **kwargs):
  charges, flows = get_flat_meta_data(indices)
  num_elements = comp_num_elements(charges, flows)
  tmp = np.append(0, np.cumsum([len(i.flat_charges) for i in indices]))
  order = [list(np.arange(tmp[n], tmp[n + 1])) for n in range(len(tmp) - 1)]
  data = numpy_initializer(num_elements, *args, **kwargs)
  return data, charges, flows, order


class ChargeArray:
  """
  Base class for BlockSparseTensor.
  Stores a dense tensor together with its charge data.
  Attributes:
  * _charges: A list of `BaseCharge` objects, one for each leg of the tensor.
  * _flows: An np.ndarray of boolean dtype, storing the flow direction of each 
      leg.
  * data: A flat np.ndarray storing the actual tensor data.
  * _order: A list of list, storing information on how tensor legs are 
    transposed.
  """

  #pylint: disable=unused-argument
  def __init__(self,
               data: np.ndarray,
               charges: List[BaseCharge],
               flows: Union[np.ndarray, List[bool]],
               order: Optional[List[List[int]]] = None,
               check_consistency: Optional[bool] = False) -> None:
    """
    Initialize a `ChargeArray` object. `len(data)` has to 
    be equal to `np.prod([c.dim for c in charges])`.
    
    Args: 
      data: An np.ndarray of the data. 
      charges: A list of `BaseCharge` objects.
      flows: The flows of the tensor indices, `False` for inflowing, `True`
        for outflowing.
      order: An optional order argument, determining the shape and order of the
        tensor.
      check_consistency: Perform error checks at initialization.
    """
    self._charges = charges
    self._flows = np.asarray(flows)

    self.data = np.asarray(data.flat)  #no copy

    if order is None:
      self._order = [[n] for n in range(len(self._charges))]
    else:
      if check_consistency:
        flat_order = []
        for o in order:
          flat_order.extend(o)
        if not np.array_equal(
            np.sort(flat_order), np.arange(len(self._charges))):
          raise ValueError("flat_order = {} is not a permutation of {}".format(
              flat_order, np.arange(len(self._charges))))

      self._order = order

  @classmethod
  def random(cls,
             indices: Union[Tuple[Index], List[Index]],
             boundaries: Optional[Tuple[float, float]] = (0.0, 1.0),
             dtype: Optional[Type[np.number]] = None) -> "ChargeArray":
    """
    Initialize a random ChargeArray object with data from a random 
    uniform distribution.
    Args:
      indices: List of `Index` objects.
      boundaries: Tuple of interval boundaries for the random uniform 
        distribution.
      dtype: An optional numpy dtype. The dtype of the ChargeArray
    Returns:
      ChargeArray
    """


    data, charges, flows, order = _data_initializer(
<<<<<<< HEAD
        lambda size: np.random.uniform(boundaries[0], boundaries[1], size),
        lambda charges, flows: reduce(mul, [c.dim for c in charges], 1),
        indices, dtype)
    #np.prod([c.dim for c in charges])
    #dtype)
=======
        _random, lambda charges, flows: np.prod([c.dim for c in charges]),
        indices, dtype=dtype)
>>>>>>> 2eefda51
    return cls(data=data, charges=charges, flows=flows, order=order)

  @property
  def ndim(self) -> int:
    """
    The number of tensor dimensions.
    """
    return len(self._order)

  @property
  def dtype(self) -> Type[np.number]:
    """
    The dtype of `ChargeArray`.
    """
    return self.data.dtype

  @property
  def shape(self) -> Tuple:
    """
    The dense shape of the tensor.
    Returns:
      Tuple: A tuple of `int`.
    """
    return tuple(
        [reduce(mul, [self._charges[n].dim for n in s]) for s in self._order])

  @property
  def size(self) -> int:
    """
    The dense size of the tensor, i.e. the total number of elements, including 
    those which are zero by conservation of charge.
    Returns:
      int: The total number of elements.
    """
    return reduce(mul, [self._charges[n].dim for s in self._order for n in s])

  @property
  def charges(self) -> List[List[BaseCharge]]:
    """
    A list of list of `BaseCharge`.
    The charges, in the current shape and index order as determined 
    by `ChargeArray._order`.
    Returns:
      List of List of BaseCharge
    """
    return [[self._charges[n] for n in o] for o in self._order]

  @property
  def flows(self) -> List[List]:
    """
    A list of list of `bool`.
    The flows, in the current shape and index order as determined by 
    `ChargeArray._order`.
    Returns:
      List of List of bool
    """

    return [[self._flows[n] for n in o] for o in self._order]

  @property
  def flat_charges(self) -> List[BaseCharge]:
    return list([self._charges[o] for o in self.flat_order])

  @property
  def flat_flows(self) -> List:
    return list([self._flows[o] for o in self.flat_order])

  @property
  def flat_order(self) -> np.ndarray:
    """
    The flattened `ChargeArray._oder`.
    """
    return flatten(self._order)

  @property
  def sparse_shape(self) -> Tuple:
    """
    The sparse shape of the tensor.
    Returns:
      Tuple: A tuple of `Index` objects.
    """

    indices = []
    for s in self._order:
      indices.append(
          Index([self._charges[n] for n in s], [self._flows[n] for n in s]))

    return tuple(indices)

  def todense(self) -> np.ndarray:
    """
    Map the sparse tensor to dense storage.
    
    """
    tmp = self.contiguous()
    return np.reshape(tmp.data, tmp.shape)

  def reshape(self, shape: Sequence[Union[Index, int]]) -> "ChargeArray":
    """
    Reshape `tensor` into `shape.
    `ChargeArray.reshape` works the same as the dense 
    version, with the notable exception that the tensor can only be 
    reshaped into a form compatible with its elementary shape. 
    The elementary shape is the shape determined by ChargeArray._charges.
    For example, while the following reshaping is possible for regular 
    dense numpy tensor,
    ```
    A = np.random.rand(6,6,6)
    np.reshape(A, (2,3,6,6))
    ```
    the same code for ChargeArray
    ```
    q1 = U1Charge(np.random.randint(0,10,6))
    q2 = U1Charge(np.random.randint(0,10,6))
    q3 = U1Charge(np.random.randint(0,10,6))
    i1 = Index(charges=q1,flow=False)
    i2 = Index(charges=q2,flow=True)
    i3 = Index(charges=q3,flow=False)
    A=ChargeArray.randn(indices=[i1,i2,i3])
    print(A.shape) #prints (6,6,6)
    A.reshape((2,3,6,6)) #raises ValueError
    ```
    raises a `ValueError` since (2,3,6,6)
    is incompatible with the elementary shape (6,6,6) of the tensor.
    
    Args:
      tensor: A symmetric tensor.
      shape: The new shape. Can either be a list of `Index` 
        or a list of `int`.
    Returns:
      ChargeArray: A new tensor reshaped into `shape`
    """
    new_shape = []
    for s in shape:
      if isinstance(s, Index):
        new_shape.append(s.dim)
      else:
        new_shape.append(s)

    if np.array_equal(new_shape, self.shape):
      result = self.__new__(type(self))
      result.__init__(
          data=self.data,
          charges=self._charges,
          flows=self._flows,
          order=self._order,
          check_consistency=False)
      return result

    # a few simple checks
    if np.prod(new_shape) != np.prod(self.shape):
      raise ValueError("A tensor with {} elements cannot be "
                       "reshaped into a tensor with {} elements".format(
                           np.prod(self.shape), np.prod(new_shape)))
    flat_dims = np.asarray(
        [self._charges[n].dim for o in self._order for n in o])

    if len(new_shape) > len(self._charges):
      raise ValueError(f"The shape {tuple(new_shape)} is incompatible with the "
                       f"elementary shape {tuple(flat_dims)} of the tensor.")


    if np.any(new_shape == 0) or np.any(flat_dims == 0):
      raise ValueError("reshaping empty arrays is ambiguous, and is currently "
                       "not supported.")

    partitions = [0]
    for n, ns in enumerate(new_shape):
      tmp = np.nonzero(np.cumprod(flat_dims) == ns)[0]
      if len(tmp) == 0:
        raise ValueError(
            "The shape {} is incompatible with the "
            "elementary shape {} of the tensor.".format(
                tuple(new_shape),
                tuple([self._charges[n].dim for o in self._order for n in o])))

      partitions.append(tmp[0] + 1)
      flat_dims = flat_dims[partitions[-1]:]
    for d in flat_dims:
      if d != 1:
        raise ValueError(
            "The shape {} is incompatible with the "
            "elementary shape {} of the tensor.".format(
                tuple(new_shape),
                tuple([self._charges[n].dim for o in self._order for n in o])))
      partitions[-1] += 1

    partitions = np.cumsum(partitions)

    flat_order = self.flat_order
    new_order = []
    for n in range(1, len(partitions)):
      new_order.append(list(flat_order[partitions[n - 1]:partitions[n]]))
    result = self.__new__(type(self))
    result.__init__(
        data=self.data,
        charges=self._charges,
        flows=self._flows,
        order=new_order,
        check_consistency=False)
    return result

  def contiguous(self) -> "ChargeArray":
    """
    Transpose the tensor data such that the linear order 
    of the elements in `ChargeArray.data` corresponds to the 
    current order of tensor indices. 
    Consider a tensor with current order given by `_order=[[1,2],[3],[0]]`,
    i.e. `data` was initialized according to order [0,1,2,3], and the tensor
    has since been reshaped and transposed. The linear order of `data` does not
    match the desired order [1,2,3,0] of the tensor. `contiguous` fixes this
    by permuting `data` into this order, transposing `_charges` and `_flows`,
    and changing `_order` to `[[0,1],[2],[3]]`.
    """

    flat_charges = self._charges
    flat_shape = [c.dim for c in flat_charges]
    flat_order = self.flat_order
    tmp = np.append(0, np.cumsum([len(o) for o in self._order]))
    order = [list(np.arange(tmp[n], tmp[n + 1])) for n in range(len(tmp) - 1)]
    data = np.array(
        np.ascontiguousarray(
            np.transpose(np.reshape(self.data, flat_shape), flat_order)).flat)
    result = self.__new__(type(self))
    result.__init__(
        data,
        charges=[self._charges[o] for o in flat_order],
        flows=[self._flows[o] for o in flat_order],
        order=order,
        check_consistency=False)
    return result

  def transpose(self,
                order: Sequence[int] = np.asarray([1, 0]),
                shuffle: Optional[bool] = False) -> "ChargeArray":
    """
    Transpose the tensor into the new order `order`. If `shuffle=False`
    no data-reshuffling is done.
    Args:
      order: The new order of indices.
      shuffle: If `True`, reshuffle data.
    Returns:
      ChargeArray: The transposed tensor.
    """
    if len(order) != self.ndim:
      raise ValueError(
          "`len(order)={}` is different form `self.ndim={}`".format(
              len(order), self.ndim))

    order = [self._order[o] for o in order]
    tensor = self.__new__(type(self))
    tensor.__init__(
        data=self.data,
        charges=self._charges,
        flows=self._flows,
        order=order,
        check_consistency=False)
    if shuffle:
      return tensor.contiguous()
    return tensor

  def conj(self) -> "ChargeArray":
    """
    Complex conjugate operation.
    Returns:
      ChargeArray: The conjugated tensor
    """
    return ChargeArray(
        data=np.conj(self.data),
        charges=self._charges,
        flows=np.logical_not(self._flows),
        order=self._order,
        check_consistency=False)

  @property
  def H(self):
    if self.ndim != 2:
      raise ValueError("hermitian conjugate only works for 2d arrays")
    order = [self._order[o] for o in [1, 0]]
    tensor = self.__new__(type(self))
    tensor.__init__(
        data=np.conj(self.data),
        charges=self._charges,
        flows=self._flows,
        order=order,
        check_consistency=False)

    return tensor

  @property
  def T(self) -> "ChargeArray":
    return self.transpose()

  def __sub__(self, other: "BlockSparseTensor") -> "ChargeArray":
    raise NotImplementedError("__sub__ not implemented for ChargeArray")

  def __add__(self, other: "ChargeArray") -> "ChargeArray":
    raise NotImplementedError("__add__ not implemented for ChargeArray")

  def __neg__(self) -> "ChargeArray":
    raise NotImplementedError("__neg__ not implemented for ChargeArray")

  def __mul__(self, number: np.number) -> "ChargeArray":
    raise NotImplementedError("__mul__ not implemented for ChargeArray")

  def __rmul__(self, number: np.number) -> "ChargeArray":
    raise NotImplementedError("__rmul__ not implemented for ChargeArray")

  def __truediv__(self, number: np.number) -> "ChargeArray":
    raise NotImplementedError("__truediv__ not implemented for ChargeArray")

  def __repr__(self):
    if len(self._charges) > 0:
      charge_types = self._charges[0].names
    else:
      charge_types = 'no charge types (scalar)'

    output = self.__class__.__name__ +'\n   shape: ' + repr(
        self.shape
    ) + '\n   charge types: ' + charge_types + '\n   dtype: ' + repr(
        self.dtype.name) + '\n   flat flows: ' + repr(
            self.flat_flows) + '\n   order: ' + repr(self._order)

    return output

  def item(self):
    if self.ndim == 0:
      if len(self.data) == 1:
        return self.data[0]
    raise ValueError("can only convert an array of size 1 to a Python scalar")


class BlockSparseTensor(ChargeArray):
  """
  A block-sparse tensor class. This class stores non-zero
  elements of a symmetric tensor using an element wise
  encoding.
  The tensor data is stored in a flat np.ndarray `data`.
  Attributes:
    * _data: An np.ndarray containing the data of the tensor.
    * _charges: A list of `BaseCharge` objects, one for each 
        elementary leg of the tensor.
    * _flows: A list of bool, denoting the flow direction of
        each elementary leg.
    * _order: A list of list of int: Used to implement `reshape` and 
        `transpose` operations. Both operations act entirely
        on meta-data of the tensor. `_order` determines which elemetary 
        legs of the tensor are combined, and where they go. 
        E.g. a tensor of rank 4 is initialized with 
        `_order=[[0],[1],[2],[3]]`. Fusing legs 1 and 2
        results in `_order=[[0],[1,2],[3]]`, transposing with 
        `(1,2,0)` results in `_order=[[1,2],[3],[0]]`.
        No data is shuffled during these operations.
  """

  def __init__(self,
               data: np.ndarray,
               charges: List[BaseCharge],
               flows: Union[np.ndarray, List[bool]],
               order: Optional[List[Union[List, np.ndarray]]] = None,
               check_consistency: Optional[bool] = False) -> None:
    """
    Args: 
      data: An np.ndarray containing the actual data. 
      charges: A list of `BaseCharge` objects.
      flows: The flows of the tensor indices, `False` for inflowing, `True`
        for outflowing.
      order: An optional order argument, determining the shape and order of the
        tensor.
      check_consistency: If `True`, check if `len(data)` is consistent with 
        number of non-zero elements given by the charges. This usually causes
        significant overhead, so use only for debugging.
    """
    super().__init__(
        data=data,
        charges=charges,
        flows=flows,
        order=order,
        check_consistency=check_consistency)

    if check_consistency and (len(self._charges) > 0):
      num_non_zero_elements = compute_num_nonzero(self._charges, self._flows)
      if num_non_zero_elements != len(data.flat):
        raise ValueError("number of tensor elements {} defined "
                         "by `charges` is different from"
                         " len(data)={}".format(num_non_zero_elements,
                                                len(data.flat)))

  def copy(self) -> "BlockSparseTensor":
    """
    Return a copy of the tensor.
    """
    return BlockSparseTensor(self.data.copy(),
                             [c.copy() for c in self._charges],
                             self._flows.copy(), copy.deepcopy(self._order),
                             False)

  @classmethod
  def fromdense(cls, indices: List[Index],
                array: np.ndarray) -> "BlockSparseTensor":
    """
    Initialize a BlockSparseTensor from a dense array.
    Args:
      indices: A list of `Index` objects.
      array: A numpy array.
    Returns:
      BlockSparseTensors: A Tensor initialized from the elements
        of `array` at the positions where `indices` fuse to 
        the identity charge.
    """
    shape = [i.dim for i in indices]
    if not np.array_equal(shape, array.shape):
      raise ValueError(
          f"Cannot initialize an BlockSparseTensor of shape {shape}"
          f" from an array of shape {array.shape}")
    tmp = np.append(0, np.cumsum([len(i.flat_charges) for i in indices]))
    order = [list(np.arange(tmp[n], tmp[n + 1])) for n in range(len(tmp) - 1)]

    charges = []
    flows = []
    for i in indices:
      charges.extend(i.flat_charges)
      flows.extend(i.flat_flows)

    _, locs = reduce_charges(
        charges=charges,
        flows=flows,
        target_charges=charges[0].identity_charges(dim=1).unique_charges,
        return_locations=True)

    ar = np.ravel(array)
    data = ar[locs]
    return cls(
        data=data,
        charges=charges,
        flows=flows,
        order=order,
        check_consistency=False)

  def todense(self) -> np.ndarray:
    """
    Map the sparse tensor to dense storage.
    
    """
    if self.ndim == 0:
      return self.data
    out = np.asarray(np.zeros(self.shape, dtype=self.dtype).flat)

    out[np.nonzero(
        fuse_charges(self._charges, self._flows) ==
        self._charges[0].identity_charges(dim=1))[0]] = self.data
    result = np.reshape(out, [c.dim for c in self._charges])
    flat_order = flatten(self._order)
    return result.transpose(flat_order).reshape(self.shape)

  @classmethod
  def randn(cls,
            indices: Sequence[Index],
            dtype: Optional[Type[np.number]] = None) -> "BlockSparseTensor":
    """
    Initialize a random symmetric tensor from a random normal distribution
    with mean 0 and variance 1.
    Args:
      indices: List of `Index` objects, one for each leg. 
      dtype: An optional numpy dtype. The dtype of the tensor
    Returns:
      BlockSparseTensor
    """
    data, charges, flows, order = _data_initializer(_randn,
                                                    compute_num_nonzero,
                                                    indices, dtype=dtype)
    return cls(
        data=data,
        charges=charges,
        flows=flows,
        order=order,
        check_consistency=False)

  @classmethod
  def random(cls,
             indices: Sequence[Index],
             boundaries: Optional[Tuple[float, float]] = (0.0, 1.0),
             dtype: Optional[Type[np.number]] = None) -> "BlockSparseTensor":
    """
    Initialize a random symmetric tensor from random uniform distribution.
    Args:
      indices: List of `Index` objects, one for each leg. 
      boundaries: Tuple of interval boundaries for the random uniform 
        distribution.
      dtype: An optional numpy dtype. The dtype of the tensor
    Returns:
      BlockSparseTensor
    """
    data, charges, flows, order = _data_initializer(_random,
                                                    compute_num_nonzero,
                                                    indices, dtype=dtype,
                                                    boundaries=boundaries)
    return cls(
        data=data,
        charges=charges,
        flows=flows,
        order=order,
        check_consistency=False)

  @classmethod
  def ones(cls,
           indices: Sequence[Index],
           dtype: Optional[Type[np.number]] = None) -> "BlockSparseTensor":
    """
    Initialize a symmetric tensor with ones.
    Args:
      indices: List of `Index` objects, one for each leg. 
      dtype: An optional numpy dtype. The dtype of the tensor
    Returns:
      BlockSparseTensor
    """
    data, charges, flows, order = _data_initializer(np.ones,
                                                    compute_num_nonzero,
                                                    indices, dtype=dtype)

    return cls(
        data=data,
        charges=charges,
        flows=flows,
        order=order,
        check_consistency=False)

  @classmethod
  def zeros(cls,
            indices: Sequence[Index],
            dtype: Optional[Type[np.number]] = None) -> "BlockSparseTensor":
    """
    Initialize a symmetric tensor with zeros.
    Args:
      indices: List of `Index` objects, one for each leg. 
      dtype: An optional numpy dtype. The dtype of the tensor
    Returns:
      BlockSparseTensor
    """
    data, charges, flows, order = _data_initializer(np.zeros,
                                                    compute_num_nonzero,
                                                    indices, dtype=dtype)

    return cls(
        data=data,
        charges=charges,
        flows=flows,
        order=order,
        check_consistency=False)

  def _sub_add_protection(self, other):
    if not isinstance(other, type(self)):
      raise TypeError(
          "Can only add or subtract BlockSparseTensor from BlockSparseTensor. "
          "Found type {}".format(type(other)))

    if self.shape != other.shape:
      raise ValueError(
          "cannot add or subtract tensors with shapes {} and {}".format(
              self.shape, other.shape))
    if len(self._charges) != len(other._charges):
      raise ValueError(
          "cannot add or subtract tensors with different charge "
          "lengths {} and {}"
          .format(len(self._charges), len(other._charges)))
    if not np.all([
        self.sparse_shape[n] == other.sparse_shape[n]
        for n in range(len(self.sparse_shape))
    ]):
      raise ValueError(
          "cannot add or subtract tensors non-matching sparse shapes")

  def _align_storage_layout(self, other):
    """
    Align storage layouts of self and other.
    """
    self_is_ordered = np.array_equal(self.flat_order,
                                     np.arange(len(self.flat_order)))
    other_is_ordered = np.array_equal(other.flat_order,
                                      np.arange(len(other.flat_order)))
    both_unordered = (not self_is_ordered) and (not other_is_ordered)
    if self_is_ordered and (not other_is_ordered):
      #bring other into the same storage layout as other
      perm = np.empty(len(other.flat_order), dtype=np.int32)
      perm[self.flat_order] = other.flat_order
      other.contiguous(perm, inplace=True)
    elif ((not self_is_ordered) and other_is_ordered) or both_unordered:
      #bring self into the same storage layout as other
      perm = np.empty(len(self.flat_order), dtype=np.int32)
      perm[other.flat_order] = self.flat_order
      self.contiguous(perm, inplace=True)

  def __sub__(self, other: "BlockSparseTensor") -> "BlockSparseTensor":
    self._sub_add_protection(other)  #perform checks
    self._align_storage_layout(other)  #align storage layout of self and other
    return BlockSparseTensor(
        data=self.data - other.data,
        charges=self._charges,
        flows=self._flows,
        order=self._order,
        check_consistency=False)

  def __add__(self, other: "BlockSparseTensor") -> "BlockSparseTensor":
    self._sub_add_protection(other)  #perform checks
    self._align_storage_layout(other)  #align storage layout of self and other
    #now addition is save
    return BlockSparseTensor(
        data=self.data + other.data,
        charges=self._charges,
        flows=self._flows,
        order=self._order,
        check_consistency=False)

  def __neg__(self) -> "BlockSparseTensor":
    return (-1) * self

  def __mul__(self, number: np.number) -> "BlockSparseTensor":
    if not np.isscalar(number):
      raise TypeError(
          "Can only multiply BlockSparseTensor by a number. Found type {}"
          .format(type(number)))
    return BlockSparseTensor(
        data=self.data * number,
        charges=self._charges,
        flows=self._flows,
        order=self._order,
        check_consistency=False)

  def __rmul__(self, number: np.number) -> "BlockSparseTensor":
    if not np.isscalar(number):
      raise TypeError(
          "Can only right-multiply BlockSparseTensor by a number. Found type {}"
          .format(type(number)))
    return BlockSparseTensor(
        data=self.data * number,
        charges=self._charges,
        flows=self._flows,
        order=self._order,
        check_consistency=False)

  def __truediv__(self, number: np.number) -> "BlockSparseTensor":
    if not np.isscalar(number):
      raise TypeError(
          "Can only divide BlockSparseTensor by a number. Found type {}".format(
              type(number)))

    return BlockSparseTensor(
        data=self.data / number,
        charges=self._charges,
        flows=self._flows,
        order=self._order,
        check_consistency=False)

  # pylint: disable=arguments-differ
  def contiguous(self,
                 permutation: Optional[Union[Tuple, List, np.ndarray]] = None,
                 inplace: Optional[bool] = False) -> Any:
    """
    Transpose the tensor data in place such that the linear order 
    of the elements in `BlockSparseTensor.data` corresponds to the 
    current order of tensor indices. 
    Consider a tensor with current order given by `_order=[[1,2],[3],[0]]`,
    i.e. `data` was initialized according to order [0,1,2,3], and the tensor
    has since been reshaped and transposed. The linear oder of `data` does not
    match the desired order [1,2,3,0] of the tensor. `contiguous` fixes this
    by permuting `data` into this order, transposing `_charges` and `_flows`,
    and changing `_order` to `[[0,1],[2],[3]]`.
    Args:
      permutation: An optional alternative order to be used to transposed the 
        tensor. If `None` defaults to `BlockSparseTensor.permutation`.
    """
    flat_charges = self._charges
    flat_flows = self._flows
    if permutation is None:
      permutation = self.flat_order

    if np.array_equal(permutation, np.arange(len(permutation))):
      return self
    tr_partition = _find_best_partition(
        [flat_charges[n].dim for n in permutation])
    tr_sparse_blocks, tr_charges, _ = _find_transposed_diagonal_sparse_blocks(
        flat_charges, flat_flows, tr_partition, permutation)

    sparse_blocks, charges, _ = _find_diagonal_sparse_blocks(
        [flat_charges[n] for n in permutation],
        [flat_flows[n] for n in permutation], tr_partition)
    data = np.empty(len(self.data), dtype=self.dtype)
    for n, sparse_block in enumerate(sparse_blocks):
      ind = np.nonzero(tr_charges == charges[n])[0][0]
      perm = tr_sparse_blocks[ind]
      data[sparse_block] = self.data[perm]

    _, inds = np.unique(permutation, return_index=True)
    new_flat_order = inds[self.flat_order]
    tmp = np.append(0, np.cumsum([len(o) for o in self._order]))
    order = [
        list(new_flat_order[tmp[n]:tmp[n + 1]]) for n in range(len(tmp) - 1)
    ]
    charges = [self._charges[o] for o in permutation]
    flows = [self._flows[o] for o in permutation]
    if not inplace:
      return BlockSparseTensor(
          data,
          charges=charges,
          flows=flows,
          order=order,
          check_consistency=False)
    self.data = data
    self._order = order
    self._charges = charges
    self._flows = flows
    return self

  def __matmul__(self, other):

    if (self.ndim > 2) or (other.ndim > 2):
      raise ValueError("__matmul__ is only implemented for vectors or matrices."
                       " Found ndims = {} and {}".format(self.ndim, other.ndim))
    return tensordot(self, other, ([self.ndim - 1], [0]))

  def conj(self) -> "BlockSparseTensor":
    """
    Complex conjugate operation.
    Returns:
      ChargeArray: The conjugated tensor
    """
    return BlockSparseTensor(
        data=np.conj(self.data),
        charges=self._charges,
        flows=list(np.logical_not(self._flows)),
        order=self._order,
        check_consistency=False)

  @property
  def T(self) -> "BlockSparseTensor":
    return self.transpose()


def outerproduct(tensor1: BlockSparseTensor,
                 tensor2: BlockSparseTensor) -> BlockSparseTensor:
  """
  Compute the outer product of two `BlockSparseTensor`.
  The first `tensor1.ndim` indices of the resulting tensor are the 
  indices of `tensor1`, the last `tensor2.ndim` indices are those
  of `tensor2`.
  Args:
    tensor1: A tensor.
    tensor2: A tensor.
  Returns:
    BlockSparseTensor: The result of taking the outer product.
  """

  final_charges = tensor1._charges + tensor2._charges
  final_flows = list(tensor1._flows) + list(tensor2._flows)
  order2 = [list(np.asarray(s) + len(tensor1._charges)) for s in tensor2._order]

  data = np.zeros(
      compute_num_nonzero(final_charges, final_flows), dtype=tensor1.dtype)
  if ((len(tensor1.data) > 0) and (len(tensor2.data) > 0)) and (len(data) > 0):
    # find the location of the zero block in the output
    final_block_maps, final_block_charges, _ = _find_diagonal_sparse_blocks(
        final_charges, final_flows, len(tensor1._charges))
    index = np.nonzero(
        final_block_charges == final_block_charges.identity_charges(
            dim=1))[0][0]
    data[final_block_maps[index].ravel()] = np.outer(tensor1.data,
                                                     tensor2.data).ravel()

  return BlockSparseTensor(
      data,
      charges=final_charges,
      flows=final_flows,
      order=tensor1._order + order2,
      check_consistency=False)


def tensordot(
    tensor1: BlockSparseTensor,
    tensor2: BlockSparseTensor,
    axes: Optional[Union[Sequence[Sequence[int]], Sequence[int], int]] = 2
) -> BlockSparseTensor:
  """
  Contract two `BlockSparseTensor`s along `axes`.
  Args:
    tensor1: First tensor.
    tensor2: Second tensor.
    axes: The axes to contract.
  Returns:
      BlockSparseTensor: The result of the tensor contraction.
  """
  #process scalar input for `axes`
  if isinstance(axes, (np.integer, int)):
    axes = [
        np.arange(tensor1.ndim - axes, tensor1.ndim, dtype=np.int16),
        np.arange(0, axes, dtype=np.int16)
    ]
  elif isinstance(axes[0], (np.integer, int)):
    if len(axes) > 1:
      raise ValueError("invalid input `axes = {}` to tensordot".format(axes))
    axes = [np.array(axes, dtype=np.int16), np.array(axes, dtype=np.int16)]
  axes1 = axes[0]
  axes2 = axes[1]

  if len(axes1) != len(axes2):
    raise ValueError(
        "`axes1 = {}` and `axes2 = {}` have to be of same length. ".format(
            axes1, axes2))

  if len(axes1) > len(tensor1.shape):
    raise ValueError(
        "`axes1 = {}` is incompatible with `tensor1.shape = {}. ".format(
            axes1, tensor1.shape))

  if len(axes2) > len(tensor2.shape):
    raise ValueError(
        "`axes2 = {}` is incompatible with `tensor2.shape = {}. ".format(
            axes2, tensor2.shape))

  #special case outer product
  if len(axes1) == 0:
    return outerproduct(tensor1, tensor2)

  #more checks
  if max(axes1) >= len(tensor1.shape):
    raise ValueError(
        "rank of `tensor1` is smaller than `max(axes1) = {}.`".format(
            max(axes1)))

  if max(axes2) >= len(tensor2.shape):
    raise ValueError(
        "rank of `tensor2` is smaller than `max(axes2) = {}`".format(
            max(axes1)))

  contr_flows_1 = []
  contr_flows_2 = []
  contr_charges_1 = []
  contr_charges_2 = []
  for a in axes1:
    contr_flows_1.extend(tensor1._flows[tensor1._order[a]])
    contr_charges_1.extend([tensor1._charges[n] for n in tensor1._order[a]])
  for a in axes2:
    contr_flows_2.extend(tensor2._flows[tensor2._order[a]])
    contr_charges_2.extend([tensor2._charges[n] for n in tensor2._order[a]])

  if len(contr_charges_2) != len(contr_charges_1):
    raise ValueError(
        "`axes1 = {}` and `axes2 = {}` have incompatible elementary"
        " shapes {} and {}".format(axes1, axes2,
                                   [e.dim for e in contr_charges_1],
                                   [e.dim for e in contr_charges_2]))
  if not np.all(
      np.asarray(contr_flows_1) == np.logical_not(np.asarray(contr_flows_2))):

    raise ValueError(
        "`axes1 = {}` and `axes2 = {}` have incompatible elementary"
        " flows {} and {}".format(axes1, axes2, contr_flows_1, contr_flows_2))
  charge_check = [
      charge_equal(c1, c2) for c1, c2 in zip(contr_charges_1, contr_charges_2)
  ]
  if not np.all(charge_check):
    inds = np.nonzero(np.logical_not(charge_check))[0]
    raise ValueError(
        "`axes = {}` of tensor1 and `axes = {}` of tensor2 have "
        "incompatible charges {} and {}".format(
            np.array(axes1)[inds],
            np.array(axes2)[inds], [contr_charges_1[i] for i in inds],
            [contr_charges_2[i] for i in inds]))

  #checks finished

  #special case inner product (returns an ndim=0 tensor)
  if (len(axes1) == tensor1.ndim) and (len(axes2) == tensor2.ndim):
    t1 = tensor1.transpose(axes1).contiguous()
    t2 = tensor2.transpose(axes2).contiguous()
    return BlockSparseTensor(
        data=np.dot(t1.data, t2.data),
        charges=[],
        flows=[],
        order=[],
        check_consistency=False)

  #in all other cases we perform a regular tensordot
  free_axes1 = sorted(set(np.arange(tensor1.ndim)) - set(axes1))
  free_axes2 = sorted(set(np.arange(tensor2.ndim)) - set(axes2))

  new_order1 = [tensor1._order[n] for n in free_axes1
               ] + [tensor1._order[n] for n in axes1]
  new_order2 = [tensor2._order[n] for n in axes2
               ] + [tensor2._order[n] for n in free_axes2]

  flat_order_1 = flatten(new_order1)
  flat_order_2 = flatten(new_order2)

  flat_charges_1, flat_flows_1 = tensor1._charges, tensor1._flows
  flat_charges_2, flat_flows_2 = tensor2._charges, tensor2._flows

  left_charges = []
  right_charges = []
  left_flows = []
  right_flows = []
  left_order = []
  right_order = []

  s = 0
  for n in free_axes1:
    left_charges.extend([tensor1._charges[o] for o in tensor1._order[n]])
    left_order.append(list(np.arange(s, s + len(tensor1._order[n]))))
    s += len(tensor1._order[n])
    left_flows.extend([tensor1._flows[o] for o in tensor1._order[n]])

  s = 0
  for n in free_axes2:
    right_charges.extend([tensor2._charges[o] for o in tensor2._order[n]])
    right_order.append(
        list(len(left_charges) + np.arange(s, s + len(tensor2._order[n]))))
    s += len(tensor2._order[n])
    right_flows.extend([tensor2._flows[o] for o in tensor2._order[n]])

  tr_sparse_blocks_1, charges1, shapes_1 = _find_transposed_diagonal_sparse_blocks(#pylint: disable=line-too-long
      flat_charges_1, flat_flows_1, len(left_charges), flat_order_1)

  tr_sparse_blocks_2, charges2, shapes_2 = _find_transposed_diagonal_sparse_blocks(#pylint: disable=line-too-long
      flat_charges_2, flat_flows_2, len(contr_charges_2), flat_order_2)

  common_charges, label_to_common_1, label_to_common_2 = intersect(
      charges1.unique_charges,
      charges2.unique_charges,
      axis=0,
      return_indices=True)

  #Note: `cs` may contain charges that are not present in `common_charges`
  charges = left_charges + right_charges
  flows = left_flows + right_flows

  sparse_blocks, cs, _ = _find_transposed_diagonal_sparse_blocks(
      charges, flows, len(left_charges), list(range(len(charges))))
  num_nonzero_elements = np.int64(np.sum([len(v) for v in sparse_blocks]))

  #Note that empty is not a viable choice here.
  data = np.zeros(
      num_nonzero_elements, dtype=np.result_type(tensor1.dtype, tensor2.dtype))

  label_to_common_final = intersect(
      cs.unique_charges, common_charges, axis=0, return_indices=True)[1]

  for n in range(common_charges.shape[0]):
    n1 = label_to_common_1[n]
    n2 = label_to_common_2[n]
    nf = label_to_common_final[n]
    data[sparse_blocks[nf].ravel()] = np.ravel(
        np.matmul(tensor1.data[tr_sparse_blocks_1[n1].reshape(shapes_1[:, n1])],
                  tensor2.data[tr_sparse_blocks_2[n2].reshape(shapes_2[:,
                                                                       n2])]))
  res = BlockSparseTensor(
      data=data,
      charges=charges,
      flows=flows,
      order=left_order + right_order,
      check_consistency=False)
  return res<|MERGE_RESOLUTION|>--- conflicted
+++ resolved
@@ -128,16 +128,8 @@
 
 
     data, charges, flows, order = _data_initializer(
-<<<<<<< HEAD
-        lambda size: np.random.uniform(boundaries[0], boundaries[1], size),
-        lambda charges, flows: reduce(mul, [c.dim for c in charges], 1),
-        indices, dtype)
-    #np.prod([c.dim for c in charges])
-    #dtype)
-=======
         _random, lambda charges, flows: np.prod([c.dim for c in charges]),
         indices, dtype=dtype)
->>>>>>> 2eefda51
     return cls(data=data, charges=charges, flows=flows, order=order)
 
   @property
