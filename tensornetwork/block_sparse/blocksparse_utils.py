--- conflicted
+++ resolved
@@ -631,11 +631,7 @@
     return cacher.cache[hash_val]
   return block_maps, obj, block_dims
 
-<<<<<<< HEAD
-def _to_string(charges: List[BaseCharge], flows: Union[List, np.ndarray],
-=======
 def _to_string(charges: List[BaseCharge], flows: Union[np.ndarray, List],
->>>>>>> 99420d5f
                tr_partition: int, order: List[int]) -> str:
   """
   map the input arguments of _find_transposed_diagonal_sparse_blocks 
