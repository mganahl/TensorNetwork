# Copyright 2019 The TensorNetwork Authors
#
# Licensed under the Apache License, Version 2.0 (the "License");
# you may not use this file except in compliance with the License.
# You may obtain a copy of the License at
#
#      http://www.apache.org/licenses/LICENSE-2.0
#
# Unless required by applicable law or agreed to in writing, software
# distributed under the License is distributed on an "AS IS" BASIS,
# WITHOUT WARRANTIES OR CONDITIONS OF ANY KIND, either express or implied.
# See the License for the specific language governing permissions and
# limitations under the License.
<<<<<<< HEAD
=======

>>>>>>> 67e8cc43
import numpy as np
from tensornetwork.block_sparse.index import Index
from tensornetwork.block_sparse.charge import (fuse_charges, fuse_degeneracies,
                                               BaseCharge, fuse_ndarray_charges,
                                               intersect, charge_equal,
                                               fuse_ndarrays)
<<<<<<< HEAD
from tensornetwork.block_sparse.caching import get_cacher

=======
>>>>>>> 67e8cc43
from typing import List, Union, Any, Tuple, Optional, Sequence
Tensor = Any
SIZE_T = np.int64  #the size-type of index-arrays


def get_real_dtype(dtype):
  if dtype == np.complex128:
    return np.float64
  if dtype == np.complex64:
    return np.float32
  return dtype


def flatten(list_of_list: List[List]) -> np.ndarray:
  """
  Flatten a list of lists into a single list.
  Args:
    list_of_lists: A list of lists.
  Returns:
    list: The flattened input.
  """
  return np.array([l for sublist in list_of_list for l in sublist])


def get_flat_meta_data(indices: Sequence[Index]) -> Tuple[List, List]:
  """
  Return charges and flows of flattened `indices`.
  Args:
    indices: A list of `Index` objects.
  Returns:
    List[BaseCharge]: The flattened charges.
    List[bool]: The flattened flows.
  """
  charges = []
  flows = []
  for i in indices:
    flows.extend(i.flat_flows)
    charges.extend(i.flat_charges)
  return charges, flows


def fuse_stride_arrays(dims: Union[List[int], np.ndarray],
                       strides: Union[List[int], np.ndarray]) -> np.ndarray:
  """
  Compute linear positions of tensor elements 
  of a tensor with dimensions `dims` according to `strides`.
  Args: 
    dims: An np.ndarray of (original) tensor dimensions.
    strides: An np.ndarray of (possibly permuted) strides.
  Returns:
    np.ndarray: Linear positions of tensor elements according to `strides`.
  """
  return fuse_ndarrays([
      np.arange(0, strides[n] * dims[n], strides[n], dtype=SIZE_T)
      for n in range(len(dims))
  ])


def compute_sparse_lookup(
    charges: List[BaseCharge], flows: Union[np.ndarray, List[bool]],
    target_charges: BaseCharge) -> Tuple[np.ndarray, np.ndarray, np.ndarray]:
  """
  Compute lookup table for how dense index positions map 
  to sparse index positions, treating only those elements as non-zero
  whose charges fuse to `target_charges`.
  Args:
    charges: List of `BaseCharge` objects.
    flows: A list of `bool`; the flow directions.
    target_charges: A `BaseCharge`; the target charges for which 
      the fusion of `charges` is non-zero.
  Returns:
    lookup: An np.ndarray of positive numbers between `0` and
      `len(unique_charges)`. The position of values `n` in `lookup` 
      are positions with charge values `unique_charges[n]`.
    unique_charges: The unique charges of fusion of `charges`
    label_to_unique: The integer labels of the unique charges.
  """

  fused_charges = fuse_charges(charges, flows)
  unique_charges, inverse = fused_charges.unique(
      return_inverse=True, sort=False)
  _, label_to_unique, _ = unique_charges.intersect(
      target_charges, return_indices=True)
  tmp = np.full(
      len(unique_charges), fill_value=-1, dtype=charges[0].label_dtype)

  tmp[label_to_unique] = label_to_unique
  lookup = tmp[inverse]
  lookup = lookup[lookup >= 0]

  return lookup, unique_charges, np.sort(label_to_unique)


def _get_strides(dims: Union[List[int], np.ndarray]) -> np.ndarray:
  """
  compute strides of `dims`.
  """
  return np.flip(np.append(1, np.cumprod(np.flip(dims[1::]))))


def _find_best_partition(dims: Union[List[int], np.ndarray]) -> int:
  """
  Find the most-levelled partition of `dims`.
  A levelled partitioning is a partitioning such that
  np.prod(dim[:partition]) and np.prod(dim[partition:])
  are as close as possible.
  Args:
    dims: A list or np.ndarray of integers.
  Returns:
    int: The best partitioning.
  """
  if len(dims) == 1:
    raise ValueError(
        'expecting `dims` with a length of at least 2, got `len(dims ) =1`')
  diffs = [
      np.abs(np.prod(dims[0:n]) - np.prod(dims[n::]))
      for n in range(1, len(dims))
  ]
  min_inds = np.nonzero(diffs == np.min(diffs))[0]
  if len(min_inds) > 1:
    right_dims = [np.prod(dims[min_ind + 1:]) for min_ind in min_inds]
    min_ind = min_inds[np.argmax(right_dims)]
  else:
    min_ind = min_inds[0]
  return min_ind + 1


def compute_fused_charge_degeneracies(
    charges: List[BaseCharge],
    flows: Union[np.ndarray, List[bool]]) -> Tuple[BaseCharge, np.ndarray]:
  """
  For a list of charges, computes all possible fused charges resulting
  from fusing `charges` and their respective degeneracies
  Args:
    charges: List of `BaseCharge`, one for each leg of a 
      tensor. 
    flows: A list of bool, one for each leg of a tensor.
      with values `False` or `True` denoting inflowing and 
      outflowing charge direction, respectively.
  Returns:
    BaseCharge: The unique fused charges.
    np.ndarray: The degeneracies of each unqiue fused charge.
  """
  if len(charges) == 1:
    return (charges[0] * flows[0]).unique(return_counts=True, sort=False)

  # get unique charges and their degeneracies on the first leg.
  # We are fusing from "left" to "right".
  accumulated_charges, accumulated_degeneracies = (charges[0] *
                                                   flows[0]).unique(
                                                       return_counts=True,
                                                       sort=False)
  for n in range(1, len(charges)):
    leg_charges, leg_degeneracies = charges[n].unique(
        return_counts=True, sort=False)
    fused_charges = accumulated_charges + leg_charges * flows[n]
    fused_degeneracies = fuse_degeneracies(accumulated_degeneracies,
                                           leg_degeneracies)
    accumulated_charges = fused_charges.unique(sort=False)
    accumulated_degeneracies = np.array([
        np.sum(fused_degeneracies[fused_charges.charge_labels ==
                                  accumulated_charges.charge_labels[m]])
        for m in range(len(accumulated_charges))
    ])

  return accumulated_charges, accumulated_degeneracies


def compute_unique_fused_charges(
    charges: List[BaseCharge], flows: Union[np.ndarray,
                                            List[bool]]) -> BaseCharge:
  """
  For a list of charges, compute all possible fused charges resulting
  from fusing `charges`.
  Args:
    charges: List of `BaseCharge`, one for each leg of a 
      tensor. 
    flows: A list of bool, one for each leg of a tensor.
      with values `False` or `True` denoting inflowing and 
      outflowing charge direction, respectively.
  Returns:
    BaseCharge: The unique fused charges.

  """
  if len(charges) == 1:
    return (charges[0] * flows[0]).unique(sort=False)

  accumulated_charges = (charges[0] * flows[0]).unique(sort=False)
  for n in range(1, len(charges)):
    leg_charges = charges[n].unique(sort=False)
    fused_charges = accumulated_charges + leg_charges * flows[n]
    accumulated_charges = fused_charges.unique(sort=False)
  return accumulated_charges


def compute_num_nonzero(charges: List[BaseCharge],
                        flows: Union[np.ndarray, List[bool]]) -> int:
  """
  Compute the number of non-zero elements, given the meta-data of 
  a symmetric tensor.
  Args:
    charges: List of `BaseCharge`, one for each leg of a 
      tensor. 
    flows: A list of bool, one for each leg of a tensor.
      with values `False` or `True` denoting inflowing and 
      outflowing charge direction, respectively.
  Returns:
    int: The number of non-zero elements.
  """
  if np.any([len(c) == 0 for c in charges]):
    return 0
  #pylint: disable=line-too-long
  accumulated_charges, accumulated_degeneracies = compute_fused_charge_degeneracies(
      charges, flows)
  res = accumulated_charges == accumulated_charges.identity_charges(dim=1)
  nz_inds = np.nonzero(res)[0]

  if len(nz_inds) > 0:
    return np.squeeze(accumulated_degeneracies[nz_inds][0])
  return 0


def reduce_charges(charges: List[BaseCharge],
                   flows: Union[np.ndarray, List[bool]],
                   target_charges: np.ndarray,
                   return_locations: Optional[bool] = False,
                   strides: Optional[np.ndarray] = None) -> Any:
  """
  Add quantum numbers arising from combining two or more charges into a
  single index, keeping only the quantum numbers that appear in 
  `target_charges`. Equilvalent to using "combine_charges" followed 
  by "reduce", but is generally much more efficient.
  Args:
    charges: List of `BaseCharge`, one for each leg of a 
      tensor. 
    flows: A list of bool, one for each leg of a tensor.
      with values `False` or `True` denoting inflowing and 
      outflowing charge direction, respectively.
    target_charges: n-by-D array of charges which should be kept,
      with `n` the number of symmetries.
    return_locations: If `True` return the location of the kept
      values of the fused charges
    strides: Index strides with which to compute the
      retured locations of the kept elements. Defaults to trivial strides 
      (based on row major order).
  Returns:
    BaseCharge: the fused index after reduction.
    np.ndarray: Locations of the fused BaseCharge charges that were kept.
  """

  tensor_dims = [len(c) for c in charges]

  if len(charges) == 1:
    # reduce single index
    if strides is None:
      strides = np.array([1], dtype=SIZE_T)
    return charges[0].dual(flows[0]).reduce(
        target_charges, return_locations=return_locations, strides=strides[0])

  # find size-balanced partition of charges
  partition = _find_best_partition(tensor_dims)

  # compute quantum numbers for each partition
  left_ind = fuse_charges(charges[:partition], flows[:partition])
  right_ind = fuse_charges(charges[partition:], flows[partition:])

  # compute combined qnums
  comb_qnums = fuse_ndarray_charges(left_ind.unique_charges,
                                    right_ind.unique_charges,
                                    charges[0].charge_types)
  #special case of empty charges
  #pylint: disable=unsubscriptable-object
  if (comb_qnums.shape[0] == 0) or (len(left_ind.charge_labels) == 0) or (len(
      right_ind.charge_labels) == 0):
    obj = charges[0].__new__(type(charges[0]))
    obj.__init__(
        np.empty((0, charges[0].num_symmetries), dtype=charges[0].dtype),
        np.empty(0, dtype=charges[0].label_dtype), charges[0].charge_types)
    if return_locations:
      return obj, np.empty(0, dtype=SIZE_T)
    return obj

  unique_comb_qnums, comb_labels = np.unique(
      comb_qnums, return_inverse=True, axis=0)
  num_unique = unique_comb_qnums.shape[0]

  # intersect combined qnums and target_charges
  reduced_qnums, label_to_unique, _ = intersect(
      unique_comb_qnums, target_charges, axis=0, return_indices=True)
  map_to_kept = -np.ones(num_unique, dtype=charges[0].label_dtype)
  map_to_kept[label_to_unique] = np.arange(len(label_to_unique))
  # new_comb_labels is a matrix of shape
  # (left_ind.num_unique, right_ind.num_unique)
  # each row new_comb_labels[n,:] contains integers values.
  # Positions where values > 0
  # denote labels of right-charges that are kept.
  new_comb_labels = map_to_kept[comb_labels].reshape(
      [left_ind.num_unique, right_ind.num_unique])
  reduced_rows = [0] * left_ind.num_unique

  for n in range(left_ind.num_unique):
    temp_label = new_comb_labels[n, right_ind.charge_labels]
    reduced_rows[n] = temp_label[temp_label >= 0]

  reduced_labels = np.concatenate(
      [reduced_rows[n] for n in left_ind.charge_labels])
  obj = charges[0].__new__(type(charges[0]))
  obj.__init__(reduced_qnums, reduced_labels, charges[0].charge_types)

  if return_locations:
    row_locs = [0] * left_ind.num_unique
    if strides is not None:
      # computed locations based on non-trivial strides
      row_pos = fuse_stride_arrays(tensor_dims[:partition], strides[:partition])
      col_pos = fuse_stride_arrays(tensor_dims[partition:], strides[partition:])
    for n in range(left_ind.num_unique):
      temp_label = new_comb_labels[n, right_ind.charge_labels]
      temp_keep = temp_label >= 0
      if strides is not None:
        row_locs[n] = col_pos[temp_keep]
      else:
        row_locs[n] = np.where(temp_keep)[0]

    if strides is not None:
      reduced_locs = np.concatenate([
          row_pos[n] + row_locs[left_ind.charge_labels[n]]
          for n in range(left_ind.dim)
      ])
    else:
      reduced_locs = np.concatenate([
          n * right_ind.dim + row_locs[left_ind.charge_labels[n]]
          for n in range(left_ind.dim)
      ])
    return obj, reduced_locs

  return obj


def _find_diagonal_sparse_blocks(
    charges: List[BaseCharge], flows: Union[np.ndarray, List[bool]],
    partition: int) -> Tuple[List, BaseCharge, np.ndarray]:
  """
  Find the location of all non-trivial symmetry blocks from the data vector of
  of BlockSparseTensor (when viewed as a matrix across some prescribed index 
  bi-partition).
  Args:
    charges: List of `BaseCharge`, one for each leg of a tensor. 
    flows: A list of bool, one for each leg of a tensor.
      with values `False` or `True` denoting inflowing and 
      outflowing charge direction, respectively.
    partition: location of tensor partition (i.e. such that the 
      tensor is viewed as a matrix between `charges[:partition]` and 
      the remaining charges).
  Returns:
    block_maps (List[np.ndarray]): list of integer arrays, which each 
      containing the location of a symmetry block in the data vector.
    block_qnums (BaseCharge): The charges of the corresponding blocks.n
      block, with 'n' the number of symmetries and 'm' the number of blocks.
    block_dims (np.ndarray): 2-by-m array of matrix dimensions of each block.
  """
  num_inds = len(charges)
  if partition in (0, num_inds):
    # special cases (matrix of trivial height or width)
    num_nonzero = compute_num_nonzero(charges, flows)
    block_maps = [np.arange(0, num_nonzero, dtype=SIZE_T).ravel()]
    block_qnums = charges[0].identity_charges(dim=1).charges
    block_dims = np.array([[1], [num_nonzero]])

    if partition == len(flows):
      block_dims = np.flipud(block_dims)

    obj = charges[0].__new__(type(charges[0]))
    obj.__init__(block_qnums, np.arange(1, dtype=charges[0].label_dtype),
                 charges[0].charge_types)

    return block_maps, obj, block_dims

  unique_row_qnums, row_degen = compute_fused_charge_degeneracies(
      charges[:partition], flows[:partition])
  unique_col_qnums, col_degen = compute_fused_charge_degeneracies(
      charges[partition:], np.logical_not(flows[partition:]))

  block_qnums, row_to_block, col_to_block = intersect(
      unique_row_qnums.unique_charges,
      unique_col_qnums.unique_charges,
      axis=0,
      return_indices=True)

  num_blocks = block_qnums.shape[0]
  if num_blocks == 0:
    obj = charges[0].__new__(type(charges[0]))
    obj.__init__(
        np.zeros((0, charges[0].num_symmetries), dtype=charges[0].dtype),
        np.arange(0, dtype=charges[0].label_dtype), charges[0].charge_types)

    return [], obj, np.empty((2, 0), dtype=SIZE_T)

  # calculate number of non-zero elements in each row of the matrix
  row_ind = reduce_charges(charges[:partition], flows[:partition], block_qnums)
  row_num_nz = col_degen[col_to_block[row_ind.charge_labels]]
  cumulate_num_nz = np.insert(np.cumsum(row_num_nz[0:-1]), 0, 0).astype(SIZE_T)
  # calculate mappings for the position in datavector of each block
  if num_blocks < 15:
    # faster method for small number of blocks
    row_locs = np.concatenate([
        (row_ind.charge_labels == n) for n in range(num_blocks)
    ]).reshape(num_blocks, row_ind.dim)
  else:
    # faster method for large number of blocks
    row_locs = np.zeros([num_blocks, row_ind.dim], dtype=bool)
    row_locs[row_ind.charge_labels,
             np.arange(row_ind.dim)] = np.ones(
                 row_ind.dim, dtype=bool)
  block_dims = np.array(
      [[row_degen[row_to_block[n]], col_degen[col_to_block[n]]]
       for n in range(num_blocks)],
      dtype=SIZE_T).T
  #pylint: disable=unsubscriptable-object
  block_maps = [
      np.ravel(cumulate_num_nz[row_locs[n, :]][:, None] +
               np.arange(block_dims[1, n])[None, :]) for n in range(num_blocks)
  ]
  obj = charges[0].__new__(type(charges[0]))
  obj.__init__(block_qnums,
               np.arange(block_qnums.shape[0], dtype=charges[0].label_dtype),
               charges[0].charge_types)

  return block_maps, obj, block_dims


def _compute_hash(charges, flows, tr_partition, order):
  """
  hash the input arguments of _find_transposed_diagonal_sparse_blocks 
  and return the value
  """
  return hash(
      tuple([c.charges.tostring() for c in charges] + [
          np.array(flows).tostring(), tr_partition,
          np.array(order, dtype=np.int16).tostring()
      ]))


def _find_transposed_diagonal_sparse_blocks(
    charges: List[BaseCharge],
    flows: Union[np.ndarray, List[bool]],
    tr_partition: int,
    order: Optional[Union[List, np.ndarray]] = None,
) -> Tuple[List, BaseCharge, np.ndarray]:
  """
  Find the diagonal blocks of a transposed tensor with 
  meta-data `charges` and `flows`. `charges` and `flows` 
  are the charges and flows of the untransposed tensor, 
  `order` is the final transposition, and `tr_partition`
  is the partition of the transposed tensor according to 
  which the diagonal blocks should be found.
  Args:
    charges: List of `BaseCharge`, one for each leg of a tensor. 
    flows: A list of bool, one for each leg of a tensor.
      with values `False` or `True` denoting inflowing and 
      outflowing charge direction, respectively.
    tr_partition: Location of the transposed tensor partition 
    (i.e. such that the tensor is viewed as a matrix between 
    `charges[order[:partition]]` and `charges[order[partition:]]`).
    order: Order with which to permute the tensor axes. 
  Returns:
    block_maps (List[np.ndarray]): list of integer arrays, which each 
      containing the location of a symmetry block in the data vector.
    block_qnums (BaseCharge): The charges of the corresponding blocks.
    block_dims (np.ndarray): 2-by-m array of matrix dimensions of each block.
  """
  flows = np.asarray(flows)
  cacher = get_cacher()
  if cacher.do_caching:
    hash_val = _compute_hash(charges, flows, tr_partition, order)
    if hash_val in cacher.cache:
      return cacher.cache[hash_val]

  if np.array_equal(order, None) or (np.array_equal(
      np.array(order), np.arange(len(charges)))):
    # no transpose order
    return _find_diagonal_sparse_blocks(charges, flows, tr_partition)

  # general case: non-trivial transposition is required
  num_inds = len(charges)
  tensor_dims = np.array([charges[n].dim for n in range(num_inds)], dtype=int)
  strides = np.append(np.flip(np.cumprod(np.flip(tensor_dims[1:]))), 1)

  # compute qnums of row/cols in original tensor
  orig_partition = _find_best_partition(tensor_dims)
  orig_width = np.prod(tensor_dims[orig_partition:])

  orig_unique_row_qnums = compute_unique_fused_charges(charges[:orig_partition],
                                                       flows[:orig_partition])
  orig_unique_col_qnums, orig_col_degen = compute_fused_charge_degeneracies(
      charges[orig_partition:], np.logical_not(flows[orig_partition:]))

  orig_block_qnums, row_map, col_map = intersect(
      orig_unique_row_qnums.unique_charges,
      orig_unique_col_qnums.unique_charges,
      axis=0,
      return_indices=True)
  orig_num_blocks = orig_block_qnums.shape[0]
  if orig_num_blocks == 0:
    # special case: trivial number of non-zero elements
    obj = charges[0].__new__(type(charges[0]))
    obj.__init__(
        np.empty((0, charges[0].num_symmetries), dtype=charges[0].dtype),
        np.arange(0, dtype=charges[0].label_dtype), charges[0].charge_types)

    return [], obj, np.empty((2, 0), dtype=SIZE_T)

  orig_row_ind = fuse_charges(charges[:orig_partition], flows[:orig_partition])
  orig_col_ind = fuse_charges(charges[orig_partition:],
                              np.logical_not(flows[orig_partition:]))

  inv_row_map = -np.ones(
      orig_unique_row_qnums.unique_charges.shape[0],
      dtype=charges[0].label_dtype)
  inv_row_map[row_map] = np.arange(len(row_map), dtype=charges[0].label_dtype)

  all_degens = np.append(orig_col_degen[col_map],
                         0)[inv_row_map[orig_row_ind.charge_labels]]
  all_cumul_degens = np.cumsum(np.insert(all_degens[:-1], 0, 0)).astype(SIZE_T)
  dense_to_sparse = np.empty(orig_width, dtype=SIZE_T)
  for n in range(orig_num_blocks):
    dense_to_sparse[orig_col_ind.charge_labels == col_map[n]] = np.arange(
        orig_col_degen[col_map[n]], dtype=SIZE_T)

  # define properties of new tensor resulting from transposition
  new_strides = strides[order]
  new_row_charges = [charges[n] for n in order[:tr_partition]]
  new_col_charges = [charges[n] for n in order[tr_partition:]]
  new_row_flows = flows[order[:tr_partition]]
  new_col_flows = flows[order[tr_partition:]]

  if tr_partition == 0:
    # special case: reshape into row vector

    # compute qnums of row/cols in transposed tensor
    unique_col_qnums, new_col_degen = compute_fused_charge_degeneracies(
        new_col_charges, np.logical_not(new_col_flows))
    identity_charges = charges[0].identity_charges(dim=1)
    block_qnums, new_row_map, new_col_map = intersect(
        identity_charges.unique_charges,
        unique_col_qnums.unique_charges,
        axis=0,
        return_indices=True)
    block_dims = np.array([[1], new_col_degen[new_col_map]], dtype=SIZE_T)
    num_blocks = 1
    col_ind, col_locs = reduce_charges(
        new_col_charges,
        np.logical_not(new_col_flows),
        block_qnums,
        return_locations=True,
        strides=new_strides[tr_partition:])

    # find location of blocks in transposed tensor (w.r.t positions in original)
    #pylint: disable=no-member
    orig_row_posR, orig_col_posR = np.divmod(
        col_locs[col_ind.charge_labels == 0], orig_width)
    block_maps = [(all_cumul_degens[orig_row_posR] +
                   dense_to_sparse[orig_col_posR]).ravel()]
    obj = charges[0].__new__(type(charges[0]))
    obj.__init__(block_qnums,
                 np.arange(block_qnums.shape[0], dtype=charges[0].label_dtype),
                 charges[0].charge_types)

  elif tr_partition == len(charges):
    # special case: reshape into col vector

    # compute qnums of row/cols in transposed tensor
    unique_row_qnums, new_row_degen = compute_fused_charge_degeneracies(
        new_row_charges, new_row_flows)
    identity_charges = charges[0].identity_charges(dim=1)
    block_qnums, new_row_map, new_col_map = intersect(
        unique_row_qnums.unique_charges,
        identity_charges.unique_charges,
        axis=0,
        return_indices=True)
    block_dims = np.array([new_row_degen[new_row_map], [1]], dtype=SIZE_T)
    num_blocks = 1
    row_ind, row_locs = reduce_charges(
        new_row_charges,
        new_row_flows,
        block_qnums,
        return_locations=True,
        strides=new_strides[:tr_partition])

    # find location of blocks in transposed tensor (w.r.t positions in original)
    #pylint: disable=no-member
    orig_row_posL, orig_col_posL = np.divmod(
        row_locs[row_ind.charge_labels == 0], orig_width)
    block_maps = [(all_cumul_degens[orig_row_posL] +
                   dense_to_sparse[orig_col_posL]).ravel()]
    obj = charges[0].__new__(type(charges[0]))
    obj.__init__(block_qnums,
                 np.arange(block_qnums.shape[0], dtype=charges[0].label_dtype),
                 charges[0].charge_types)
  else:

    unique_row_qnums, new_row_degen = compute_fused_charge_degeneracies(
        new_row_charges, new_row_flows)

    unique_col_qnums, new_col_degen = compute_fused_charge_degeneracies(
        new_col_charges, np.logical_not(new_col_flows))
    block_qnums, new_row_map, new_col_map = intersect(
        unique_row_qnums.unique_charges,
        unique_col_qnums.unique_charges,
        axis=0,
        return_indices=True)
    block_dims = np.array(
        [new_row_degen[new_row_map], new_col_degen[new_col_map]], dtype=SIZE_T)
    num_blocks = len(new_row_map)
    row_ind, row_locs = reduce_charges(
        new_row_charges,
        new_row_flows,
        block_qnums,
        return_locations=True,
        strides=new_strides[:tr_partition])

    col_ind, col_locs = reduce_charges(
        new_col_charges,
        np.logical_not(new_col_flows),
        block_qnums,
        return_locations=True,
        strides=new_strides[tr_partition:])

    block_maps = [0] * num_blocks
    for n in range(num_blocks):
      #pylint: disable=no-member
      orig_row_posL, orig_col_posL = np.divmod(
          row_locs[row_ind.charge_labels == n], orig_width)
      #pylint: disable=no-member
      orig_row_posR, orig_col_posR = np.divmod(
          col_locs[col_ind.charge_labels == n], orig_width)
      block_maps[n] = (
          all_cumul_degens[np.add.outer(orig_row_posL, orig_row_posR)] +
          dense_to_sparse[np.add.outer(orig_col_posL, orig_col_posR)]).ravel()
    obj = charges[0].__new__(type(charges[0]))
    obj.__init__(block_qnums,
                 np.arange(block_qnums.shape[0], dtype=charges[0].label_dtype),
                 charges[0].charge_types)
  if cacher.do_caching:
    cacher.cache[hash_val] = (block_maps, obj, block_dims)
    return cacher.cache[hash_val]
  return block_maps, obj, block_dims<|MERGE_RESOLUTION|>--- conflicted
+++ resolved
@@ -11,21 +11,15 @@
 # WITHOUT WARRANTIES OR CONDITIONS OF ANY KIND, either express or implied.
 # See the License for the specific language governing permissions and
 # limitations under the License.
-<<<<<<< HEAD
-=======
-
->>>>>>> 67e8cc43
+
 import numpy as np
 from tensornetwork.block_sparse.index import Index
 from tensornetwork.block_sparse.charge import (fuse_charges, fuse_degeneracies,
                                                BaseCharge, fuse_ndarray_charges,
                                                intersect, charge_equal,
                                                fuse_ndarrays)
-<<<<<<< HEAD
 from tensornetwork.block_sparse.caching import get_cacher
 
-=======
->>>>>>> 67e8cc43
 from typing import List, Union, Any, Tuple, Optional, Sequence
 Tensor = Any
 SIZE_T = np.int64  #the size-type of index-arrays
