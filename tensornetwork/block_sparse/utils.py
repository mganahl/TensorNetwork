# Copyright 2019 The TensorNetwork Authors
#
# Licensed under the Apache License, Version 2.0 (the "License");
# you may not use this file except in compliance with the License.
# You may obtain a copy of the License at
#
#      http://www.apache.org/licenses/LICENSE-2.0
#
# Unless required by applicable law or agreed to in writing, software
# distributed under the License is distributed on an "AS IS" BASIS,
# WITHOUT WARRANTIES OR CONDITIONS OF ANY KIND, either express or implied.
# See the License for the specific language governing permissions and
# limitations under the License.

import numpy as np
<<<<<<< HEAD
from typing import List, Union, Any, Tuple, Optional, Sequence
Tensor = Any
SIZE_T = np.int64  #the size-type of index-arrays


def get_real_dtype(dtype):
=======
from tensornetwork.block_sparse.sizetypes import SIZE_T
from tensornetwork.block_sparse.caching import get_cacher
from typing import List, Union, Any, Type

def get_real_dtype(dtype: Type[np.number]):
>>>>>>> ee97ac58
  if dtype == np.complex128:
    return np.float64
  if dtype == np.complex64:
    return np.float32
  return dtype


def flatten(list_of_list: List[List]) -> np.ndarray:
  """
  Flatten a list of lists into a single list.
  Args:
    list_of_lists: A list of lists.
  Returns:
    list: The flattened input.
  """
  return np.array([l for sublist in list_of_list for l in sublist])


def fuse_stride_arrays(dims: Union[List[int], np.ndarray],
                       strides: Union[List[int], np.ndarray]) -> np.ndarray:
  """
  Compute linear positions of tensor elements 
  of a tensor with dimensions `dims` according to `strides`.
  Args: 
    dims: An np.ndarray of (original) tensor dimensions.
    strides: An np.ndarray of (possibly permuted) strides.
  Returns:
    np.ndarray: Linear positions of tensor elements according to `strides`.
  """
  return fuse_ndarrays([
      np.arange(0, strides[n] * dims[n], strides[n], dtype=SIZE_T)
      for n in range(len(dims))
  ])

<<<<<<< HEAD
=======

>>>>>>> ee97ac58
def fuse_ndarrays(arrays: List[Union[List, np.ndarray]]) -> np.ndarray:
  """
  Fuse all `arrays` by simple kronecker addition.
  Arrays are fused from "right to left", 
<<<<<<< HEAD
  Args:
    arrays: A list of arrays to be fused.
  Returns:
    np.ndarray: The result of fusing `arrays`.
  """
  if len(arrays) == 1:
    return np.array(arrays[0])
  fused_arrays = np.asarray(arrays[0])
  for n in range(1, len(arrays)):
    fused_arrays = np.ravel(np.add.outer(fused_arrays, arrays[n]))
  return fused_arrays

def fuse_degeneracies(degen1: Union[List, np.ndarray],
                      degen2: Union[List, np.ndarray]) -> np.ndarray:
  """
  Fuse degeneracies `degen1` and `degen2` of two leg-charges
  by simple kronecker product. `degen1` and `degen2` typically belong to two
  consecutive legs of `BlockSparseTensor`.
  Given `degen1 = [1, 2, 3]` and `degen2 = [10, 100]`, this returns
  `[10, 100, 20, 200, 30, 300]`.
  When using row-major ordering of indices in `BlockSparseTensor`,
  the position of `degen1` should be "to the left" of the position of `degen2`.
  Args:
    degen1: Iterable of integers
    degen2: Iterable of integers
  Returns:
    np.ndarray: The result of fusing `dege1` with `degen2`.
  """
=======
  Args:
    arrays: A list of arrays to be fused.
  Returns:
    np.ndarray: The result of fusing `arrays`.
  """
  if len(arrays) == 1:
    return np.array(arrays[0])
  fused_arrays = np.asarray(arrays[0])
  for n in range(1, len(arrays)):
    fused_arrays = np.ravel(np.add.outer(fused_arrays, arrays[n]))
  return fused_arrays

def fuse_degeneracies(degen1: Union[List, np.ndarray],
                      degen2: Union[List, np.ndarray]) -> np.ndarray:
  """
  Fuse degeneracies `degen1` and `degen2` of two leg-charges
  by simple kronecker product. `degen1` and `degen2` typically belong to two
  consecutive legs of `BlockSparseTensor`.
  Given `degen1 = [1, 2, 3]` and `degen2 = [10, 100]`, this returns
  `[10, 100, 20, 200, 30, 300]`.
  When using row-major ordering of indices in `BlockSparseTensor`,
  the position of `degen1` should be "to the left" of the position of `degen2`.
  Args:
    degen1: Iterable of integers
    degen2: Iterable of integers
  Returns:
    np.ndarray: The result of fusing `dege1` with `degen2`.
  """
>>>>>>> ee97ac58
  return np.reshape(
      np.array(degen1)[:, None] * np.array(degen2)[None, :],
      len(degen1) * len(degen2))

def _get_strides(dims: Union[List[int], np.ndarray]) -> np.ndarray:
  """
  compute strides of `dims`.
  """
  return np.flip(np.append(1, np.cumprod(np.flip(dims[1::]))))


def _find_best_partition(dims: Union[List[int], np.ndarray]) -> int:
  """
  Find the most-levelled partition of `dims`.
  A levelled partitioning is a partitioning such that
  np.prod(dim[:partition]) and np.prod(dim[partition:])
  are as close as possible.
  Args:
    dims: A list or np.ndarray of integers.
  Returns:
    int: The best partitioning.
  """
  if len(dims) == 1:
    raise ValueError(
        'expecting `dims` with a length of at least 2, got `len(dims ) =1`')
  diffs = [
      np.abs(np.prod(dims[0:n]) - np.prod(dims[n::]))
      for n in range(1, len(dims))
  ]
  min_inds = np.nonzero(diffs == np.min(diffs))[0]
  if len(min_inds) > 1:
    right_dims = [np.prod(dims[min_ind + 1:]) for min_ind in min_inds]
    min_ind = min_inds[np.argmax(right_dims)]
  else:
    min_ind = min_inds[0]
  return min_ind + 1


def get_dtype(itemsize):
  final_dtype = np.int8
  if itemsize > 1:
    final_dtype = np.int16
  if itemsize > 2:
    final_dtype = np.int32
  if itemsize > 4:
    final_dtype = np.int64
  return final_dtype

<<<<<<< HEAD
=======

def collapse(array: np.ndarray):
  array = np.ascontiguousarray(array)
  if array.ndim == 1:
    return array

  if array.dtype.itemsize * array.shape[1] > 8:
    return array
  newdtype = get_dtype(array.dtype.itemsize * array.shape[1])
  if array.shape[1] in (1, 2, 4, 8):
    tmparray = array.view(newdtype)
  else:
    if array.shape[1] == 3:
      width = 1
    else:
      width = 8 - array.shape[1]

    tmparray = np.squeeze(
        np.concatenate(
            [array, np.zeros((array.shape[0], width), dtype=array.dtype)],
            axis=1).view(newdtype))
  return np.squeeze(tmparray)


def expand(array: np.ndarray, original_dtype):
  if array.ndim == 1:
    return array[:, None].view(original_dtype)
  return array



def unique(array: np.ndarray,
           return_index: bool = False,
           return_inverse: bool = False,
           return_counts: bool = False,
           axis=None,
           label_dtype: Type[np.number] = np.int16) -> Any:

  collapsed_array = collapse(array)
  if collapsed_array.ndim <= 1:
    axis = None
  else:
    axis = 0

  _return_index = (collapsed_array.dtype in (np.int8, np.int16)) or return_index
  res = np.unique(
      collapsed_array,
      return_index=_return_index,
      return_inverse=return_inverse,
      return_counts=return_counts,
      axis=axis)

  if any([return_index, return_inverse, return_counts]):
    out = list(res)
    if _return_index and not return_index:
      del out[1]
    out[0] = expand(out[0], array.dtype)
    if array.ndim > 1:
      out[0] = out[0][:, 0:array.shape[1]]
    if array.ndim == 1:
      out[0] = np.squeeze(out[0])
    if return_inverse and not return_index:
      out[1] = out[1].astype(label_dtype)
    elif return_inverse and return_index:
      out[2] = out[2].astype(label_dtype)
    out[0] = np.ascontiguousarray(out[0])

  else:
    if _return_index:
      out = expand(res[0], array.dtype)
    else:
      out = expand(res, array.dtype)
    if array.ndim > 1:
      out = np.ascontiguousarray(out[:, 0:array.shape[1]])
    if array.ndim == 1:
      out = np.squeeze(out)

  return out


>>>>>>> ee97ac58
def intersect(A: np.ndarray,
              B: np.ndarray,
              axis=0,
              assume_unique=False,
              return_indices=False) -> Any:
<<<<<<< HEAD
=======


  """
  Extends numpy's intersect1d to find the row or column-wise intersection of
  two 2d arrays. Takes identical input to numpy intersect1d.
  Args:
    A, B (np.ndarray): arrays of matching widths and datatypes
  Returns:
    ndarray: sorted 1D array of common rows/cols between the input arrays
    ndarray: the indices of the first occurrences of the common values in A.
      Only provided if return_indices is True.
    ndarray: the indices of the first occurrences of the common values in B.
      Only provided if return_indices is True.
  """
  if A.dtype != B.dtype:
    raise ValueError(f"array dtypes must macht to intersect, "
                     f"found `A.dtype = {A.dtype}`, `B.dtype = {B.dtype}`")
  if axis not in (0, 1):
    raise NotImplementedError(
        "intersection can only be performed on first or second axis")

  if A.ndim != B.ndim:
    raise ValueError("array ndims must match to intersect")

  if axis == 1:
    if A.shape[0] != B.shape[0]:
      raise ValueError("array heights must match to intersect on second axis")

    out = intersect(
        A.T,
        B.T,
        axis=0,
        assume_unique=assume_unique,
        return_indices=return_indices)
    if return_indices:
      return np.ascontiguousarray(out[0].T), out[1], out[2]
    return np.ascontiguousarray(out.T)

  if A.ndim > 1 and A.shape[1] != B.shape[1]:
    raise ValueError("array widths must match to intersect on first axis")
  collapsed_A = collapse(A)
  collapsed_B = collapse(B)

  if collapsed_A.ndim > 1:
    # arrays were not callapsable
    return _intersect_ndarray(collapsed_A, collapsed_B, axis, assume_unique,
                              return_indices)

  if collapsed_A.dtype in (np.int8,
                           np.int16) and collapsed_B.dtype in (np.int8,
                                                               np.int16):
    C, A_locs, B_locs = np.intersect1d(
        collapsed_A,
        collapsed_B,
        assume_unique=assume_unique,
        return_indices=True)
    C = expand(C, A.dtype)
    if A.ndim == 1:
      C = np.squeeze(C)
    if return_indices:
      result = C, A_locs, B_locs
    else:
      result = C

  else:
    if return_indices:
      C, A_locs, B_locs = np.intersect1d(
          collapsed_A,
          collapsed_B,
          assume_unique=assume_unique,
          return_indices=return_indices)
    else:
      C = np.intersect1d(
          collapsed_A,
          collapsed_B,
          assume_unique=assume_unique,
          return_indices=return_indices)
    C = expand(C, A.dtype)
    if A.ndim > 1:
      C = np.ascontiguousarray(C[:, 0:A.shape[1]])
    else:
      C = np.squeeze(C)

    if return_indices:
      result = C, A_locs, B_locs
    else:
      result = C

  return result


def _intersect_ndarray(A: np.ndarray,
                       B: np.ndarray,
                       axis=0,
                       assume_unique=False,
                       return_indices=False) -> Any:
>>>>>>> ee97ac58
  """
  Extends numpy's intersect1d to find the row or column-wise intersection of
  two 2d arrays. Takes identical input to numpy intersect1d.
  Args:
    A, B (np.ndarray): arrays of matching widths and datatypes
  Returns:
    ndarray: sorted 1D array of common rows/cols between the input arrays
    ndarray: the indices of the first occurrences of the common values in A.
      Only provided if return_indices is True.
    ndarray: the indices of the first occurrences of the common values in B.
      Only provided if return_indices is True.
  """
  # pylint: disable=line-too-long
  # see
  # https://stackoverflow.com/questions/8317022/ get-intersecting-rows-across-two-2d-numpy-arrays
  #pylint: disable=no-else-return
  A = np.ascontiguousarray(A)
  B = np.ascontiguousarray(B)
  if A.ndim != B.ndim:
    raise ValueError("array ndims must match to intersect")
  if A.ndim == 1:
    return np.intersect1d(
        A, B, assume_unique=assume_unique, return_indices=return_indices)

  elif A.ndim == 2:
    if axis == 0:
      ncols = A.shape[1]
      if A.shape[1] != B.shape[1]:
        raise ValueError("array widths must match to intersect")

      dtype = {
          'names': ['f{}'.format(i) for i in range(ncols)],
          'formats': ncols * [A.dtype]
      }
      if return_indices:
        C, A_locs, B_locs = np.intersect1d(
            A.view(dtype),
            B.view(dtype),
            assume_unique=assume_unique,
            return_indices=return_indices)
        return C.view(A.dtype).reshape(-1, ncols), A_locs, B_locs
      C = np.intersect1d(
          A.view(dtype), B.view(dtype), assume_unique=assume_unique)
      return C.view(A.dtype).reshape(-1, ncols)

    elif axis == 1:
      out = intersect(
          A.T.copy(),
          B.T.copy(),
          axis=0,
          assume_unique=assume_unique,
          return_indices=return_indices)
      if return_indices:
<<<<<<< HEAD
        return out[0].T, out[1], out[2]
      return out.T
=======
        return np.ascontiguousarray(out[0].T), out[1], out[2]
      return np.ascontiguousarray(out.T)
>>>>>>> ee97ac58

    raise NotImplementedError(
        "intersection can only be performed on first or second axis")

  raise NotImplementedError("intersect is only implemented for 1d or 2d arrays")<|MERGE_RESOLUTION|>--- conflicted
+++ resolved
@@ -13,20 +13,11 @@
 # limitations under the License.
 
 import numpy as np
-<<<<<<< HEAD
-from typing import List, Union, Any, Tuple, Optional, Sequence
-Tensor = Any
-SIZE_T = np.int64  #the size-type of index-arrays
-
-
-def get_real_dtype(dtype):
-=======
 from tensornetwork.block_sparse.sizetypes import SIZE_T
 from tensornetwork.block_sparse.caching import get_cacher
 from typing import List, Union, Any, Type
 
 def get_real_dtype(dtype: Type[np.number]):
->>>>>>> ee97ac58
   if dtype == np.complex128:
     return np.float64
   if dtype == np.complex64:
@@ -61,15 +52,10 @@
       for n in range(len(dims))
   ])
 
-<<<<<<< HEAD
-=======
-
->>>>>>> ee97ac58
 def fuse_ndarrays(arrays: List[Union[List, np.ndarray]]) -> np.ndarray:
   """
   Fuse all `arrays` by simple kronecker addition.
   Arrays are fused from "right to left", 
-<<<<<<< HEAD
   Args:
     arrays: A list of arrays to be fused.
   Returns:
@@ -98,36 +84,6 @@
   Returns:
     np.ndarray: The result of fusing `dege1` with `degen2`.
   """
-=======
-  Args:
-    arrays: A list of arrays to be fused.
-  Returns:
-    np.ndarray: The result of fusing `arrays`.
-  """
-  if len(arrays) == 1:
-    return np.array(arrays[0])
-  fused_arrays = np.asarray(arrays[0])
-  for n in range(1, len(arrays)):
-    fused_arrays = np.ravel(np.add.outer(fused_arrays, arrays[n]))
-  return fused_arrays
-
-def fuse_degeneracies(degen1: Union[List, np.ndarray],
-                      degen2: Union[List, np.ndarray]) -> np.ndarray:
-  """
-  Fuse degeneracies `degen1` and `degen2` of two leg-charges
-  by simple kronecker product. `degen1` and `degen2` typically belong to two
-  consecutive legs of `BlockSparseTensor`.
-  Given `degen1 = [1, 2, 3]` and `degen2 = [10, 100]`, this returns
-  `[10, 100, 20, 200, 30, 300]`.
-  When using row-major ordering of indices in `BlockSparseTensor`,
-  the position of `degen1` should be "to the left" of the position of `degen2`.
-  Args:
-    degen1: Iterable of integers
-    degen2: Iterable of integers
-  Returns:
-    np.ndarray: The result of fusing `dege1` with `degen2`.
-  """
->>>>>>> ee97ac58
   return np.reshape(
       np.array(degen1)[:, None] * np.array(degen2)[None, :],
       len(degen1) * len(degen2))
@@ -176,8 +132,6 @@
     final_dtype = np.int64
   return final_dtype
 
-<<<<<<< HEAD
-=======
 
 def collapse(array: np.ndarray):
   array = np.ascontiguousarray(array)
@@ -258,16 +212,11 @@
   return out
 
 
->>>>>>> ee97ac58
 def intersect(A: np.ndarray,
               B: np.ndarray,
               axis=0,
               assume_unique=False,
               return_indices=False) -> Any:
-<<<<<<< HEAD
-=======
-
-
   """
   Extends numpy's intersect1d to find the row or column-wise intersection of
   two 2d arrays. Takes identical input to numpy intersect1d.
@@ -362,7 +311,6 @@
                        axis=0,
                        assume_unique=False,
                        return_indices=False) -> Any:
->>>>>>> ee97ac58
   """
   Extends numpy's intersect1d to find the row or column-wise intersection of
   two 2d arrays. Takes identical input to numpy intersect1d.
@@ -416,13 +364,8 @@
           assume_unique=assume_unique,
           return_indices=return_indices)
       if return_indices:
-<<<<<<< HEAD
-        return out[0].T, out[1], out[2]
-      return out.T
-=======
         return np.ascontiguousarray(out[0].T), out[1], out[2]
       return np.ascontiguousarray(out.T)
->>>>>>> ee97ac58
 
     raise NotImplementedError(
         "intersection can only be performed on first or second axis")
