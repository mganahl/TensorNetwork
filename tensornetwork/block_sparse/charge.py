# Copyright 2019 The TensorNetwork Authors
#
# Licensed under the Apache License, Version 2.0 (the "License");
# you may not use this file except in compliance with the License.
# You may obtain a copy of the License at
#
#      http://www.apache.org/licenses/LICENSE-2.0
#
# Unless required by applicable law or agreed to in writing, software
# distributed under the License is distributed on an "AS IS" BASIS,
# WITHOUT WARRANTIES OR CONDITIONS OF ANY KIND, either express or implied.
# See the License for the specific language governing permissions and
# limitations under the License.

import numpy as np
from typing import (List, Optional, Type, Any, Union, Callable)

#TODO (mganahl): switch from column to row order for unique labels
#TODO (mganahl): implement more efficient unique function
#TODO (mganahl): clean up implementation of identity charges
#TODO (mganahl): for rank-3 tensors with small bond dimensions, finding
#                blocks brute force is much faster. Implement this.


class BaseCharge:
  """
  Base class for charges of BlockSparseTensor. All user defined charges 
  should be derived from this class.
  Attributes:
    * unique_charges: np.ndarray of shape `(m,n)` with `m`
      the number of charge types, and `n` the number of unique charges.
    * charge_labels: np.ndarray of dtype np.int16. Used for identifying 
      charges with integer labels. `unique_charges[:, charge_labels] 
      is the np.ndarray of actual charges.
    * charge_types: A list of `type` objects. Stored the different charge types,
      on for each row in `unique_charges`.
      
  """

  class Iterator:

    def __init__(self, unique: np.ndarray, labels: np.ndarray):
      self.n = 0
      self.unique = unique
      self.labels = labels

    def __next__(self):
      if self.n < len(self.labels):
        out = self.unique[self.labels[self.n], :]
        self.n += 1
        return out
      raise StopIteration

  def __init__(self,
               charges: Union[List, np.ndarray],
               charge_labels: Optional[np.ndarray] = None,
               charge_types: Optional[List[Type["BaseCharge"]]] = None,
               charge_dtype: Optional[Type[np.number]] = np.int16) -> None:
    charges = np.asarray(charges)
    if charges.ndim == 1:
      charges = charges[:, None]

    if (charge_types is not None) and (len(charge_types) != charges.shape[1]):
      raise ValueError(
          "`len(charge_types) = {}` does not match `charges.shape[1]={}`"
          .format(len(charge_types), charges.shape[1]))

    if charges.shape[1] < 3:
      label_dtype = np.int16
    else:
      label_dtype = np.int32
    if charge_types is None:
      charge_types = [type(self)] * charges.shape[1]
    self.charge_types = charge_types
    if charge_labels is None:
      if charges.shape[0] > 0:
        self.unique_charges, self.charge_labels = np.unique(
            charges.astype(charge_dtype), return_inverse=True, axis=0)
        self.charge_labels = self.charge_labels.astype(label_dtype)
      else:
        self.unique_charges = np.empty((0, charges.shape[1]),
                                       dtype=charge_dtype)
        self.charge_labels = np.empty(0, dtype=label_dtype)
    else:
      self.charge_labels = np.asarray(charge_labels, dtype=label_dtype)

      self.unique_charges = charges.astype(charge_dtype)
      self.charge_labels = charge_labels.astype(label_dtype)

  @staticmethod
  def fuse(charge1, charge2):
    raise NotImplementedError("`fuse` has to be implemented in derived classes")

  @staticmethod
  def dual_charges(charges):
    raise NotImplementedError(
        "`dual_charges` has to be implemented in derived classes")

  @staticmethod
  def identity_charge():
    raise NotImplementedError(
        "`identity_charge` has to be implemented in derived classes")

  @classmethod
  def random(cls, dimension: int, minval: int, maxval: int):
    raise NotImplementedError(
        "`random` has to be implemented in derived classes")

  @property
  def dim(self):
    return len(self.charge_labels)

  @property
  def num_symmetries(self) -> int:
    """
    Return the number of different charges in `ChargeCollection`.
    """
    return self.unique_charges.shape[1]

  @property
  def num_unique(self) -> int:
    """
    Return the number of different charges in `ChargeCollection`.
    """
    return self.unique_charges.shape[0]

  def copy(self):
    """
    Return a copy of `BaseCharge`.
    """
    obj = self.__new__(type(self))
    obj.__init__(
        charges=self.unique_charges.copy(),
        charge_labels=self.charge_labels.copy(),
        charge_types=self.charge_types,
        charge_dtype=self.dtype)
    return obj

  @property
  def charges(self):
    """
    Return the actual charges of `BaseCharge` as np.ndarray.
    """
    return self.unique_charges[self.charge_labels, :]

  @property
  def dtype(self):
    return self.unique_charges.dtype

  @property
  def label_dtype(self):
    return self.charge_labels.dtype

  @property
  def degeneracies(self):
    exp1 = self.charge_labels[:, None]
    exp2 = np.arange(
        self.unique_charges.shape[0], dtype=self.label_dtype)[None, :]
    return np.sum(exp1 == exp2, axis=0)

  def __repr__(self):
    return 'BaseCharge object:' + '\n   charge types: ' + self.names + \
        '\n   unique charges:' + str(self.charges.T).replace('\n', '\n\t ')\
        + '\n'

  def __iter__(self):
    return self.Iterator(self.unique_charges, self.charge_labels)

  def __len__(self):
    return len(self.charge_labels)

  def __eq__(self, target_charges: Union[np.ndarray,
                                         "BaseCharge"]) -> np.ndarray:
    #FIXME (mganahl): calling np.unique can cause significant overhead
    # in some cases. fix code in block_tensor.py to work on
    # np.ndarray instead
    if isinstance(target_charges, type(self)):
      if len(target_charges) == 0:
        raise ValueError('input to __eq__ cannot be an empty charge')
      targets = np.unique(
          target_charges.unique_charges[target_charges.charge_labels, :],
          axis=0)
    else:
      if target_charges.ndim == 1:
        target_charges = target_charges[:, None]
      if target_charges.shape[0] == 0:
        raise ValueError('input to __eq__ cannot be an empty np.ndarray')
      if target_charges.shape[1] != self.num_symmetries:
        raise ValueError(
            "shape of `target_charges = {}` is incompatible with "
            "`self.num_symmetries = {}"
            .format(target_charges.shape, self.num_symmetries))
      targets = np.unique(target_charges, axis=0)
    #pylint: disable=no-member
    inds = np.nonzero(
        np.logical_and.reduce(
            self.unique_charges[:, :, None] == targets.T[None, :, :],
            axis=1))[0]

    return self.charge_labels[:, None] == inds[None, :]

  def identity_charges(self, dim: int = 1) -> "BaseCharge":
    """
    Returns the identity charge.
    Returns:
      BaseCharge: The identity charge.
    """
    unique_charges = np.asarray(
        [ct.identity_charge() for ct in self.charge_types],
        dtype=self.dtype)[None, :]
    charge_labels = np.zeros(dim, dtype=self.label_dtype)
    obj = self.__new__(type(self))
    obj.__init__(unique_charges, charge_labels, self.charge_types)
    return obj

  def __add__(self, other: "BaseCharge") -> "BaseCharge":
    """
    Fuse `self` with `other`.
    Args:
      other: A `BaseCharge` object.
    Returns:
      BaseCharge: The result of fusing `self` with `other`.
    """
    if len(self.charge_labels) == 0 or len(other.charge_labels) == 0:
      obj = self.__new__(type(self))
      obj.__init__(
          np.empty((0, self.num_symmetries), dtype=self.dtype),
          np.empty(0, dtype=self.label_dtype), self.charge_types)
      return obj

    # fuse the unique charges from each index, then compute new unique charges
    comb_charges = fuse_ndarray_charges(self.unique_charges,
                                        other.unique_charges, self.charge_types)
    #pylint: disable=unsubscriptable-object
    if comb_charges.shape[0] == 0:
      obj = self.__new__(type(self))
      obj.__init__(
          np.empty((0, self.num_symmetries), dtype=self.dtype),
          np.empty(0, dtype=self.label_dtype), self.charge_types)
      return obj

    unique_charges, charge_labels = np.unique(
        comb_charges, return_inverse=True, axis=0)
    charge_labels = charge_labels.reshape(self.unique_charges.shape[0],
                                          other.unique_charges.shape[0]).astype(
                                              self.label_dtype)
    # find new labels using broadcasting
    left_labels = self.charge_labels[:, None] + np.zeros([1, len(other)],
                                                         dtype=self.label_dtype)
    right_labels = other.charge_labels[None, :] + np.zeros(
        [len(self), 1], dtype=self.label_dtype)
    charge_labels = charge_labels[np.ravel(left_labels), np.ravel(right_labels)]

    obj = self.__new__(type(self))
    obj.__init__(unique_charges, charge_labels, self.charge_types)

    return obj

  def dual(self, take_dual: Optional[bool] = False) -> "BaseCharge":
    """
    Return the charges of `BaseCharge`, possibly conjugated.
    Args:
      take_dual: If `True` return the dual charges. If `False` return 
        regular charges.
    Returns:
      BaseCharge
    """
    if take_dual:
      unique_dual_charges = np.stack([
          self.charge_types[n].dual_charges(self.unique_charges[:, n])
          for n in range(len(self.charge_types))
      ],
                                     axis=1)

      obj = self.__new__(type(self))
      obj.__init__(unique_dual_charges, self.charge_labels, self.charge_types)
      return obj
    return self

  def __matmul__(self, other):
    #some checks
    if len(self) != len(other):
      raise ValueError(
          '__matmul__ requires charges to have the same number of elements')
    charges = np.concatenate([self.charges, other.charges], axis=1)
    charge_types = self.charge_types + other.charge_types
    return BaseCharge(
        charges=charges, charge_labels=None, charge_types=charge_types)

  def __mul__(self, number: bool) -> "BaseCharge":
    if not isinstance(number, (bool, np.bool_)):
      raise ValueError(
          "can only multiply by `True` or `False`, found {}".format(number))
    return self.dual(number)

  def intersect(self, other, assume_unique=False, return_indices=False) -> Any:
    """
    Compute the intersection of `self` with `other`. See also np.intersect1d.
    Args:
      other: A BaseCharge object.
      assume_unique: If `True` assume that elements are unique.
      return_indices: If `True`, return index-labels.
    Returns:
      If `return_indices=True`:
        BaseCharge
        np.ndarray: The indices of the first occurrences of the 
          common values in `self`.
        np.ndarray: The indices of the first occurrences of the 
          common values in `other`.
      If `return_indices=False`:
        BaseCharge
    """
    if isinstance(other, type(self)):
      out = intersect(
          self.charges,
          other.charges,
          assume_unique=assume_unique,
          axis=0,
          return_indices=return_indices)
    else:
      if other.ndim == 1:
        other = other[:, None]
      out = intersect(
          self.charges,
          np.asarray(other),
          axis=0,
          assume_unique=assume_unique,
          return_indices=return_indices)
    obj = self.__new__(type(self))
    if return_indices:
      obj.__init__(
          charges=out[0],
          charge_labels=np.arange(out[0].shape[0], dtype=self.label_dtype),
          charge_types=self.charge_types,
      )
      return obj, out[1], out[2]
    obj.__init__(
        charges=out,
        charge_labels=np.arange(out.shape[0], dtype=self.label_dtype),
        charge_types=self.charge_types,
    )
    return obj

  def sort_unique_charges(self) -> "BaseCharge":
    """
    Sort the `unique_charges` of BaseCharge` according to standard order 
    used by numpy.
    Returns:
      BaseCharge
    """
    unique_charges, inverse = np.unique(
        self.unique_charges, return_inverse=True, axis=0)
    charge_labels = inverse[self.charge_labels]
    obj = self.__new__(type(self))
    obj.__init__(
        charges=unique_charges,
        charge_labels=charge_labels,
        charge_types=self.charge_types)
    return obj

  def unique(self,
             return_index: bool = False,
             return_inverse: bool = False,
             return_counts: bool = False,
             sort: bool = True) -> Any:
    """
    Compute the unique charges in `BaseCharge`.
    See np.unique for a more detailed explanation. This function
    does the same but instead of a np.ndarray, it returns the unique
    elements in a `BaseCharge` object.

    Args:
      return_index: If `True`, also return the indices of `self.charges` 
        (along the specified axis,
        if provided, or in the flattened array) that result in the unique array.
      return_inverse: If `True`, also return the indices of the unique array 
        (for the specified
        axis, if provided) that can be used to reconstruct `self.charges`.
      return_counts: If `True`, also return the number of times each unique 
        item appears in `self.charges`.
      sort: If `True`, the returned `BaseCharge` object has sorted 
        `unique_charges`. If `False`, `unique_`charges` are in general 
        not sorted.
    Returns:
      BaseCharge: The sorted unique values.
      np.ndarray: The indices of the first occurrences of the unique values 
        in the original array. Only provided if `return_index` is True.
      np.ndarray: The indices to reconstruct the original array from the
        unique array. Only provided if `return_inverse` is True.
      np.ndarray: The number of times each of the unique values comes up in the
        original array. Only provided if `return_counts` is True.      
    """

    if sort:
      #make sure that unique_charges are sorted
      tmp_charge = self.sort_unique_charges()
    else:
      tmp_charge = self
    obj = tmp_charge.__new__(type(tmp_charge))
    tmp = np.unique(
        tmp_charge.charge_labels,
        return_index=return_index,
        return_inverse=return_inverse,
        return_counts=return_counts)
    if return_index or return_inverse or return_counts:
      if tmp[0].ndim == 0:  #only a single entry
        index = np.asarray([tmp[0]])
        unique_charges = tmp_charge.unique_charges[index, :]
      else:
        unique_charges = tmp_charge.unique_charges[tmp[0], :]
    else:
      if tmp.ndim == 0:
        tmp = np.asarray([tmp])
      unique_charges = tmp_charge.unique_charges[tmp, :]
    obj.__init__(
        charges=unique_charges,
        charge_labels=np.arange(
            unique_charges.shape[0], dtype=self.label_dtype),
        charge_types=self.charge_types)
    out = [obj]
    if return_index or return_inverse or return_counts:
      for n in range(1, len(tmp)):
        out.append(tmp[n])
    #for a single return value we don't want to return a list or tuple
    if len(out) == 1:
      return out[0]
    return tuple(out)

  def reduce(self,
             target_charges: np.ndarray,
             return_locations: bool = False,
             strides: Optional[int] = 1) -> Any:
    """
    Reduce the dimension of a 
    charge to keep only the charge values that intersect target_charges
    Args:
      target_charges: array of unique charges to keep.
      return_locations: If `True`, also return the locations of 
        target values within `BaseCharge`.
      strides: An optional stride value.
    Returns:
      BaseCharge: charge of reduced dimension.
      np.ndarray: If `return_locations = True`; the index locations 
        of target values.
    """
    if isinstance(target_charges, (np.integer, int)):
      target_charges = np.asarray([target_charges], dtype=self.dtype)
    if target_charges.ndim == 1:
      target_charges = target_charges[:, None]
    target_charges = np.asarray(target_charges, dtype=self.dtype)
    # find intersection of index charges and target charges
    reduced_charges, label_to_unique, _ = intersect(
        self.unique_charges, target_charges, axis=0, return_indices=True)
    num_unique = len(label_to_unique)

    # construct the map to the reduced charges
    map_to_reduced = np.full(self.dim, fill_value=-1, dtype=self.label_dtype)
    map_to_reduced[label_to_unique] = np.arange(
        num_unique, dtype=self.label_dtype)

    # construct the map to the reduced charges
    reduced_ind_labels = map_to_reduced[self.charge_labels]
    reduced_locs = reduced_ind_labels >= 0
    new_ind_labels = reduced_ind_labels[reduced_locs].astype(self.label_dtype)
    obj = self.__new__(type(self))
    obj.__init__(reduced_charges, new_ind_labels, self.charge_types)

    if return_locations:
      return obj, strides * np.flatnonzero(reduced_locs).astype(np.uint32)
    return obj

  def __getitem__(self, n: Union[List[int], np.ndarray, int]) -> "BaseCharge":
    """
    Return the charge-element at position `n`, wrapped into a `BaseCharge`
    object.
    Args:
      n: An integer or `np.ndarray`.
    Returns:
      BaseCharge: The charges at `n`.
    """

    if isinstance(n, (np.integer, int)):
      n = np.asarray([n])
    n = np.asarray(n)
    obj = self.__new__(type(self))
    labels = self.charge_labels[n]
    unique_labels, new_labels = np.unique(labels, return_inverse=True)
    if unique_labels.ndim == 0:
      unique_labels = np.asarray(unique_labels)
    unique_charges = self.unique_charges[unique_labels, :]
    obj.__init__(unique_charges, new_labels, self.charge_types)
    return obj

  def isin(self, target_charges: Union[np.ndarray, "BaseCharge"]) -> np.ndarray:
    """
    See also np.isin. 
    Returns an np.ndarray of `dtype=bool`, with `True` at all linear positions
    where `self` is in `target_charges`, and `False` everywhere else.
    Args:
      target_charges: A `BaseCharge` object.
    Returns:
      np.ndarray: An array of boolean values.
    """
    if isinstance(target_charges, type(self)):
      if not np.all([
          a == b for a, b in zip(self.charge_types, target_charges.charge_types)
      ]):
        raise TypeError(
            "isin only callable for equal charge types, found {} and {}".format(
                self.charge_types, target_charges.charge_types))

      targets = target_charges.unique_charges
    else:
      if target_charges.ndim == 1:
        if target_charges.shape[0] == 0:
          raise ValueError("input to `isin` cannot be an empty np.ndarray")
        targets = np.unique(target_charges, axis=0)[:, None]
      elif target_charges.ndim == 2:
        if target_charges.shape[0] == 0:
          raise ValueError("input to `isin` cannot be an empty np.ndarray")

        targets = np.unique(target_charges, axis=0)
      else:
        raise ValueError("targets.ndim has to be 1 or 2, found {}".format(
            target_charges.ndim))
      if targets.shape[1] != self.num_symmetries:
        raise ValueError(
            "target_charges.shape[0]={} is different from "
            "self.num_symmetries = {}"
            .format(targets.shape[0], self.num_symmetries))

    tmp = self.unique_charges[:, :, None] == targets.T[None, :, :]
    #pylint: disable=no-member
    inds = np.nonzero(
        np.logical_or.reduce(np.logical_and.reduce(tmp, axis=1), axis=1))[0]

    return np.isin(self.charge_labels, inds)

  @property
  def names(self):
    return repr([ct.__new__(ct).__class__.__name__ for ct in self.charge_types])


class U1Charge(BaseCharge):
  """Charge Class for the U1 symmetry group."""

  @staticmethod
  def fuse(charge1: np.ndarray, charge2: np.ndarray) -> np.ndarray:
    return np.add.outer(charge1, charge2).ravel()

  @staticmethod
  def dual_charges(charges: np.ndarray) -> np.ndarray:
    return charges * charges.dtype.type(-1)

  @staticmethod
  def identity_charge() -> np.ndarray:
    return np.int16(0)

  @classmethod
  def random(cls, dimension: int, minval: int, maxval: int) -> BaseCharge:
    charges = np.random.randint(minval, maxval + 1, dimension, dtype=np.int16)
    return cls(charges=charges)


class Z2Charge(BaseCharge):
  """Charge Class for the Z2 symmetry group."""

  def __init__(self,
               charges: Union[List, np.ndarray],
               charge_labels: Optional[np.ndarray] = None,
               charge_types: Optional[List[Type["BaseCharge"]]] = None,
               charge_dtype: Optional[Type[np.number]] = np.int16) -> None:
    #do some checks before calling the base class constructor
    unique = np.unique(np.ravel(charges))
    if not np.all(np.isin(unique, [0, 1])):
      raise ValueError("Z2 charges can only be 0 or 1, found {}".format(unique))
    super().__init__(
        charges,
        charge_labels,
        charge_types=[type(self)],
        charge_dtype=charge_dtype)

  @staticmethod
  def fuse(charge1: np.ndarray, charge2: np.ndarray) -> np.ndarray:
    #pylint: disable=no-member
    return np.bitwise_xor.outer(charge1, charge2).ravel()

  @staticmethod
  def dual_charges(charges: np.ndarray) -> np.ndarray:
    return charges

  @staticmethod
  def identity_charge() -> np.ndarray:
    return np.int16(0)

  @classmethod
  def random(cls,
             dimension: int,
             minval: int = 0,
             maxval: int = 1) -> BaseCharge:
    if minval != 0 or maxval != 1:
      raise ValueError("Z2 charges can only take values 0 or 1")

    charges = np.random.randint(0, 2, dimension, dtype=np.int16)
    return cls(charges=charges)


def ZNCharge(n: int) -> Callable:
  """Contstructor for charge classes of the ZN symmetry groups.

  Args:
    n: The module of the symmetry group.
  Returns:
    A charge class of your given ZN symmetry group.
  """
  if n < 2:
    raise ValueError(f"n must be >= 2, found {n}")

  class ModularCharge(BaseCharge):

    def __init__(self,
                 charges: Union[List, np.ndarray],
                 charge_labels: Optional[np.ndarray] = None,
                 charge_types: Optional[List[Type["BaseCharge"]]] = None,
                 charge_dtype: Optional[Type[np.number]] = np.int16) -> None:
      unique = np.unique(np.ravel(charges))
      if not np.all(np.isin(unique, list(range(n)))):
        raise ValueError(f"Z{n} charges must be in range({n}), found: {unique}")
      super().__init__(
          charges,
          charge_labels,
          charge_types=[type(self)],
          charge_dtype=charge_dtype)

    @staticmethod
    def fuse(charge1: np.ndarray, charge2: np.ndarray) -> np.ndarray:
      #pylint: disable=no-member
      return np.outer(charge1, charge2).ravel() % n

    @staticmethod
    def dual_charges(charges: np.ndarray) -> np.ndarray:
      return (n - charges) % n

    @staticmethod
    def identity_charge() -> np.ndarray:
      return np.int16(0)

    @classmethod
    def random(cls,
               dimension: int,
               minval: int = 0,
               maxval: int = n - 1) -> BaseCharge:
      if maxval >= n:
        raise ValueError(f"maxval must be less than n={n}, got {maxval}")
      if minval < 0:
        raise ValueError(f"minval must be greater than 0, found {minval}")
      # No need for the mod due to the checks above.
      charges = np.random.randint(minval, maxval + 1, dimension, dtype=np.int16)
      return cls(charges=charges)

  return ModularCharge


def fuse_ndarray_charges(charges_A: np.ndarray, charges_B: np.ndarray,
                         charge_types: List[Type[BaseCharge]]) -> np.ndarray:
  """
  Fuse the quantum numbers of two indices under their kronecker addition.
  Args:
    charges_A (np.ndarray): n-by-D1 dimensional array integers encoding charges,
      with n the number of symmetries and D1 the index dimension.
    charges__B (np.ndarray): n-by-D2 dimensional array of charges.
    charge_types: A list of types of the charges.
  Returns:
    np.ndarray: n-by-(D1 * D2) dimensional array of the fused charges.
  """
  comb_charges = [0] * len(charge_types)
  for n, ct in enumerate(charge_types):
    comb_charges[n] = ct.fuse(charges_A[:, n], charges_B[:, n])
  return np.stack(comb_charges, axis=1)


def intersect(A: np.ndarray,
              B: np.ndarray,
              axis=0,
              assume_unique=False,
              return_indices=False) -> Any:
  """
  Extends numpy's intersect1d to find the row or column-wise intersection of
  two 2d arrays. Takes identical input to numpy intersect1d.
  Args:
    A, B (np.ndarray): arrays of matching widths and datatypes
  Returns:
    ndarray: sorted 1D array of common rows/cols between the input arrays
    ndarray: the indices of the first occurrences of the common values in A.
      Only provided if return_indices is True.
    ndarray: the indices of the first occurrences of the common values in B.
      Only provided if return_indices is True.
  """
<<<<<<< HEAD
  # see
  # https://stackoverflow.com/questions/8317022/
  # get-intersecting-rows-across-two-2d-numpy-arrays
=======
  # pylint: disable=line-too-long
  # see
  # https://stackoverflow.com/questions/8317022/ get-intersecting-rows-across-two-2d-numpy-arrays
>>>>>>> 539fb785
  #pylint: disable=no-else-return
  A = np.ascontiguousarray(A)
  B = np.ascontiguousarray(B)
  if A.ndim != B.ndim:
    raise ValueError("array ndims must match to intersect")
  if A.ndim == 1:
    return np.intersect1d(
        A, B, assume_unique=assume_unique, return_indices=return_indices)

  elif A.ndim == 2:
    if axis == 0:
      ncols = A.shape[1]
      if A.shape[1] != B.shape[1]:
        raise ValueError("array widths must match to intersect")

      dtype = {
          'names': ['f{}'.format(i) for i in range(ncols)],
          'formats': ncols * [A.dtype]
      }
      if return_indices:
        C, A_locs, B_locs = np.intersect1d(
            A.view(dtype),
            B.view(dtype),
            assume_unique=assume_unique,
            return_indices=return_indices)
        return C.view(A.dtype).reshape(-1, ncols), A_locs, B_locs
      C = np.intersect1d(
          A.view(dtype), B.view(dtype), assume_unique=assume_unique)
      return C.view(A.dtype).reshape(-1, ncols)

    elif axis == 1:
      out = intersect(
          A.T.copy(),
          B.T.copy(),
          axis=0,
          assume_unique=assume_unique,
          return_indices=return_indices)
      if return_indices:
        return out[0].T, out[1], out[2]
      return out.T

    raise NotImplementedError(
        "intersection can only be performed on first or second axis")

  raise NotImplementedError("intersect is only implemented for 1d or 2d arrays")


def fuse_charges(charges: List[BaseCharge], flows: List[bool]) -> BaseCharge:
  """
  Fuse all `charges` into a new charge.
  Charges are fused from "right to left",
  in accordance with row-major order.

  Args:
    charges: A list of charges to be fused.
    flows: A list of flows, one for each element in `charges`.
  Returns:
    BaseCharge: The result of fusing `charges`.
  """
  if len(charges) != len(flows):
    raise ValueError(
        "`charges` and `flows` are of unequal lengths {} != {}".format(
            len(charges), len(flows)))
  fused_charges = charges[0] * flows[0]
  for n in range(1, len(charges)):
    fused_charges = fused_charges + charges[n] * flows[n]
  return fused_charges


def fuse_degeneracies(degen1: Union[List, np.ndarray],
                      degen2: Union[List, np.ndarray]) -> np.ndarray:
  """
  Fuse degeneracies `degen1` and `degen2` of two leg-charges
  by simple kronecker product. `degen1` and `degen2` typically belong to two
  consecutive legs of `BlockSparseTensor`.
  Given `degen1 = [1, 2, 3]` and `degen2 = [10, 100]`, this returns
  `[10, 100, 20, 200, 30, 300]`.
  When using row-major ordering of indices in `BlockSparseTensor`,
  the position of `degen1` should be "to the left" of the position of `degen2`.
  Args:
    degen1: Iterable of integers
    degen2: Iterable of integers
  Returns:
    np.ndarray: The result of fusing `dege1` with `degen2`.
  """
  return np.reshape(
      np.array(degen1)[:, None] * np.array(degen2)[None, :],
      len(degen1) * len(degen2))


def fuse_ndarrays(arrays: List[Union[List, np.ndarray]]) -> np.ndarray:
  """
  Fuse all `arrays` by simple kronecker addition.
  Arrays are fused from "right to left", 
  Args:
    arrays: A list of arrays to be fused.
  Returns:
    np.ndarray: The result of fusing `arrays`.
  """
  if len(arrays) == 1:
    return np.array(arrays[0])
  fused_arrays = np.asarray(arrays[0])
  for n in range(1, len(arrays)):
    fused_arrays = np.ravel(np.add.outer(fused_arrays, arrays[n]))
  return fused_arrays


def charge_equal(c1: BaseCharge, c2: BaseCharge) -> bool:
  """
  Compare two BaseCharges `c1` and `c2`.
  Return `True` if they are equal, else `False`.
  """
  if c1.dim != c2.dim:
    return False
  if not np.all(c1.unique_charges == c2.unique_charges):
    return False
  if not np.all(c1.charge_labels == c2.charge_labels):
    return False
  return True<|MERGE_RESOLUTION|>--- conflicted
+++ resolved
@@ -696,15 +696,9 @@
     ndarray: the indices of the first occurrences of the common values in B.
       Only provided if return_indices is True.
   """
-<<<<<<< HEAD
-  # see
-  # https://stackoverflow.com/questions/8317022/
-  # get-intersecting-rows-across-two-2d-numpy-arrays
-=======
   # pylint: disable=line-too-long
   # see
   # https://stackoverflow.com/questions/8317022/ get-intersecting-rows-across-two-2d-numpy-arrays
->>>>>>> 539fb785
   #pylint: disable=no-else-return
   A = np.ascontiguousarray(A)
   B = np.ascontiguousarray(B)
