--- conflicted
+++ resolved
@@ -13,11 +13,7 @@
 # limitations under the License.
 
 import numpy as np
-<<<<<<< HEAD
-from tensornetwork.block_sparse.utils import intersect
-=======
 from tensornetwork.block_sparse.utils import intersect, unique
->>>>>>> ee97ac58
 from typing import (List, Optional, Type, Any, Union, Callable)
 
 #TODO (mganahl): clean up implementation of identity charges
@@ -620,14 +616,8 @@
   """
   comb_charges = [0] * len(charge_types)
   for n, ct in enumerate(charge_types):
-<<<<<<< HEAD
-    comb_charges[n] = ct.fuse(charges_A[:, n], charges_B[:, n])
-  return np.stack(comb_charges, axis=1)
-
-=======
     comb_charges[n] = ct.fuse(charges_A[:, n], charges_B[:, n])[:, None]
   return np.concatenate(comb_charges, axis=1)
->>>>>>> ee97ac58
 
 
 def fuse_charges(charges: List[BaseCharge], flows: List[bool]) -> BaseCharge:
