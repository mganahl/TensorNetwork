--- conflicted
+++ resolved
@@ -34,12 +34,7 @@
   """
 
   class Iterator:
-<<<<<<< HEAD
-
     def __init__(self, charges: np.ndarray):
-=======
-    def __init__(self, unique: np.ndarray, labels: np.ndarray):
->>>>>>> ae721b92
       self.n = 0
       self.charges = charges
 
@@ -78,7 +73,6 @@
 
 
     else:
-<<<<<<< HEAD
       self._charge_labels = np.asarray(charge_labels, dtype=self.label_dtype)
       self._unique_charges = charges.astype(charge_dtype)
       self._charges = None
@@ -105,11 +99,6 @@
       return self._charges
     return self._unique_charges[self._charge_labels, :]
 
-=======
-      self.charge_labels = np.asarray(charge_labels, dtype=label_dtype)
-      self.unique_charges = charges.astype(charge_dtype)
-      
->>>>>>> ae721b92
   @staticmethod
   def fuse(charge1, charge2):
     raise NotImplementedError("`fuse` has to be implemented in derived classes")
