# Copyright 2019 The TensorNetwork Authors
#
# Licensed under the Apache License, Version 2.0 (the "License");
# you may not use this file except in compliance with the License.
# You may obtain a copy of the License at
#
#      http://www.apache.org/licenses/LICENSE-2.0
#
# Unless required by applicable law or agreed to in writing, software
# distributed under the License is distributed on an "AS IS" BASIS,
# WITHOUT WARRANTIES OR CONDITIONS OF ANY KIND, either express or implied.
# See the License for the specific language governing permissions and
# limitations under the License.

import numpy as np
from tensornetwork.block_sparse.index import Index
<<<<<<< HEAD
from tensornetwork.block_sparse.blocksparsetensor import (tensordot, _randn,
                                                          _random)
=======
>>>>>>> ea666734
from tensornetwork.block_sparse.blocksparsetensor import (BlockSparseTensor,
                                                          ChargeArray,
                                                          tensordot)
from tensornetwork.block_sparse.utils import (intersect, flatten,
                                              get_real_dtype, _randn, _random)
from tensornetwork.block_sparse.blocksparse_utils import (
    _find_transposed_diagonal_sparse_blocks, _find_diagonal_sparse_blocks,
    compute_num_nonzero, compute_sparse_lookup)
from typing import List, Union, Any, Tuple, Type, Optional, Text, Sequence


def norm(tensor: BlockSparseTensor) -> float:
  """
  The norm of the tensor.
  """
  return np.linalg.norm(tensor.data)


def diag(tensor: ChargeArray) -> Any:
  """
  Return a diagonal `BlockSparseTensor` from a `ChargeArray`, or 
  return the diagonal of a `BlockSparseTensor` as a `ChargeArray`.
  For input of type `BlockSparseTensor`:
    The full diagonal is obtained from finding the diagonal blocks of the 
    `BlockSparseTensor`, taking the diagonal elements of those and packing
    the result into a ChargeArray. Note that the computed diagonal elements 
    are usually different from the  diagonal elements obtained from 
    converting the `BlockSparseTensor` to dense storage and taking the diagonal.
    Note that the flow of the resulting 1d `ChargeArray` object is `False`.
  Args:
    tensor: A `ChargeArray`.
  Returns:
    ChargeArray: A 1d `CharggeArray` containing the diagonal of `tensor`, 
      or a diagonal matrix of type `BlockSparseTensor` containing `tensor` 
      on its diagonal.

  """
  if tensor.ndim > 2:
    raise ValueError("`diag` currently only implemented for matrices, "
                     "found `ndim={}".format(tensor.ndim))
  if not isinstance(tensor, BlockSparseTensor):
    if tensor.ndim > 1:
      raise ValueError(
          "`diag` currently only implemented for `ChargeArray` with ndim=1, "
          "found `ndim={}`".format(tensor.ndim))
    flat_charges = tensor._charges + tensor._charges
    flat_flows = list(tensor._flows) + list(np.logical_not(tensor._flows))
    flat_order = list(tensor.flat_order) + list(
        np.asarray(tensor.flat_order) + len(tensor._charges))
    tr_partition = len(tensor._order[0])
    blocks, charges, shapes = _find_transposed_diagonal_sparse_blocks(
        flat_charges, flat_flows, tr_partition, flat_order)
    data = np.zeros(
        np.int64(np.sum(np.prod(shapes, axis=0))), dtype=tensor.dtype)
    lookup, unique, labels = compute_sparse_lookup(tensor._charges,
                                                   tensor._flows, charges)
    for n, block in enumerate(blocks):
      label = labels[np.nonzero(unique == charges[n])[0][0]]
      data[block] = np.ravel(
          np.diag(tensor.data[np.nonzero(lookup == label)[0]]))

    order = [
        tensor._order[0],
        list(np.asarray(tensor._order[0]) + len(tensor._charges))
    ]
    new_charges = [tensor._charges[0].copy(), tensor._charges[0].copy()]
    return BlockSparseTensor(
        data,
        charges=new_charges,
        flows=list(tensor._flows) + list(np.logical_not(tensor._flows)),
        order=order,
        check_consistency=False)

  flat_charges = tensor._charges
  flat_flows = tensor._flows
  flat_order = tensor.flat_order
  tr_partition = len(tensor._order[0])
  sparse_blocks, charges, block_shapes = _find_transposed_diagonal_sparse_blocks(  #pylint: disable=line-too-long
      flat_charges, flat_flows, tr_partition, flat_order)

  shapes = np.min(block_shapes, axis=0)
  if len(sparse_blocks) > 0:
    data = np.concatenate([
        np.diag(np.reshape(tensor.data[sparse_blocks[n]], block_shapes[:, n]))
        for n in range(len(sparse_blocks))
    ])
    charge_labels = np.concatenate([
        np.full(shapes[n], fill_value=n, dtype=np.int16)
        for n in range(len(sparse_blocks))
    ])

  else:
    data = np.empty(0, dtype=tensor.dtype)
    charge_labels = np.empty(0, dtype=np.int16)
  newcharges = [charges[charge_labels]]
  flows = [False]
  return ChargeArray(data, newcharges, flows)


def reshape(tensor: ChargeArray, shape: Sequence[Union[Index,
                                                       int]]) -> ChargeArray:
  """
  Reshape `tensor` into `shape.
  `ChargeArray.reshape` works the same as the dense 
  version, with the notable exception that the tensor can only be 
  reshaped into a form compatible with its elementary shape. 
  The elementary shape is the shape determined by ChargeArray._charges.
  For example, while the following reshaping is possible for regular 
  dense numpy tensor,
  ```
  A = np.random.rand(6,6,6)
  np.reshape(A, (2,3,6,6))
  ```
  the same code for ChargeArray
  ```
  q1 = U1Charge(np.random.randint(0,10,6))
  q2 = U1Charge(np.random.randint(0,10,6))
  q3 = U1Charge(np.random.randint(0,10,6))
  i1 = Index(charges=q1,flow=False)
  i2 = Index(charges=q2,flow=True)
  i3 = Index(charges=q3,flow=False)
  A = ChargeArray.randn(indices=[i1,i2,i3])
  print(A.shape) #prints (6,6,6)
  A.reshape((2,3,6,6)) #raises ValueError
  ```
  raises a `ValueError` since (2,3,6,6)
  is incompatible with the elementary shape (6,6,6) of the tensor.
  
  Args:
    tensor: A symmetric tensor.
    shape: The new shape. Can either be a list of `Index` 
      or a list of `int`.
  Returns:
    ChargeArray: A new tensor reshaped into `shape`
  """

  return tensor.reshape(shape)


def conj(tensor: ChargeArray) -> ChargeArray:
  """
  Return the complex conjugate of `tensor` in a new 
  `ChargeArray`.
  Args:
    tensor: A `ChargeArray` object.
  Returns:
    ChargeArray
  """
  return tensor.conj()


def transpose(tensor: ChargeArray,
              order: Sequence[int] = np.asarray([1, 0]),
              shuffle: Optional[bool] = False) -> ChargeArray:
  """
  Transpose the tensor into the new order `order`. If `shuffle=False`
  no data-reshuffling is done.
  Args:
    order: The new order of indices.
    shuffle: If `True`, reshuffle data.
  Returns:
    ChargeArray: The transposed tensor.
  """
  return tensor.transpose(order, shuffle)


def svd(matrix: BlockSparseTensor,
        full_matrices: Optional[bool] = True,
        compute_uv: Optional[bool] = True,
        hermitian: Optional[bool] = False) -> Any:
  """
  Compute the singular value decomposition of `matrix`.
  The matrix if factorized into `u * s * vh`, with 
  `u` and `vh` the left and right singular vectors of `matrix`,
  and `s` its singular values.
  Args:
    matrix: A matrix (i.e. an order-2 tensor) of type  `BlockSparseTensor`
    full_matrices: If `True`, expand `u` and `v` to square matrices
      If `False` return the "economic" svd, i.e. `u.shape[1]=s.shape[0]`
      and `v.shape[0]=s.shape[1]`
    compute_uv: If `True`, return `u` and `v`.
    hermitian: If `True`, assume hermiticity of `matrix`.
  Returns:
    If `compute_uv` is `True`: Three BlockSparseTensors `U,S,V`.
    If `compute_uv` is `False`: A BlockSparseTensors `S` containing the 
      singular values.
  """

  if matrix.ndim != 2:
    raise NotImplementedError("svd currently supports only tensors of order 2.")

  flat_charges = matrix._charges
  flat_flows = matrix._flows
  flat_order = matrix.flat_order
  tr_partition = len(matrix._order[0])
  blocks, charges, shapes = _find_transposed_diagonal_sparse_blocks(
      flat_charges, flat_flows, tr_partition, flat_order)

  u_blocks = []
  singvals = []
  v_blocks = []
  for n, block in enumerate(blocks):
    out = np.linalg.svd(
        np.reshape(matrix.data[block], shapes[:, n]), full_matrices, compute_uv,
        hermitian)
    if compute_uv:
      u_blocks.append(out[0])
      singvals.append(out[1])
      v_blocks.append(out[2])

    else:
      singvals.append(out)

  tmp_labels = [
      np.full(len(singvals[n]), fill_value=n, dtype=np.int16)
      for n in range(len(singvals))
  ]
  if len(tmp_labels) > 0:
    left_singval_charge_labels = np.concatenate(tmp_labels)
  else:

    left_singval_charge_labels = np.empty(0, dtype=np.int16)
  left_singval_charge = charges[left_singval_charge_labels]
  if len(singvals) > 0:
    all_singvals = np.concatenate(singvals)
  else:
    all_singvals = np.empty(0, dtype=get_real_dtype(matrix.dtype))
  S = ChargeArray(all_singvals, [left_singval_charge], [False])

  if compute_uv:
    #define the new charges on the two central bonds
    tmp_left_labels = [
        np.full(u_blocks[n].shape[1], fill_value=n, dtype=np.int16)
        for n in range(len(u_blocks))
    ]
    if len(tmp_left_labels) > 0:
      left_charge_labels = np.concatenate(tmp_left_labels)
    else:
      left_charge_labels = np.empty(0, dtype=np.int16)

    tmp_right_labels = [
        np.full(v_blocks[n].shape[0], fill_value=n, dtype=np.int16)
        for n in range(len(v_blocks))
    ]
    if len(tmp_right_labels) > 0:
      right_charge_labels = np.concatenate(tmp_right_labels)
    else:
      right_charge_labels = np.empty(0, dtype=np.int16)
    new_left_charge = charges[left_charge_labels]
    new_right_charge = charges[right_charge_labels]

    charges_u = [new_left_charge
                ] + [matrix._charges[o] for o in matrix._order[0]]
    order_u = [[0]] + [list(np.arange(1, len(matrix._order[0]) + 1))]
    flows_u = [True] + [matrix._flows[o] for o in matrix._order[0]]
    charges_v = [new_right_charge
                ] + [matrix._charges[o] for o in matrix._order[1]]
    flows_v = [False] + [matrix._flows[o] for o in matrix._order[1]]
    order_v = [[0]] + [list(np.arange(1, len(matrix._order[1]) + 1))]
    # We fill in data into the transposed U
    # note that transposing is essentially free
    if len(u_blocks) > 0:
      all_u_blocks = np.concatenate([np.ravel(u.T) for u in u_blocks])
      all_v_blocks = np.concatenate([np.ravel(v) for v in v_blocks])
    else:
      all_u_blocks = np.empty(0, dtype=matrix.dtype)
      all_v_blocks = np.empty(0, dtype=matrix.dtype)

    return BlockSparseTensor(
        all_u_blocks,
        charges=charges_u,
        flows=flows_u,
        order=order_u,
        check_consistency=False).transpose((1, 0)), S, BlockSparseTensor(
            all_v_blocks,
            charges=charges_v,
            flows=flows_v,
            order=order_v,
            check_consistency=False)

  return S


def qr(matrix: BlockSparseTensor, mode: Text = 'reduced') -> Any:
  """
  Compute the qr decomposition of an `M` by `N` matrix `matrix`.
  The matrix is factorized into `q*r`, with 
  `q` an orthogonal matrix and `r` an upper triangular matrix.
  Args:
    matrix: A matrix (i.e. a rank-2 tensor) of type  `BlockSparseTensor`
    mode : Can take values {'reduced', 'complete', 'r', 'raw'}.
    If K = min(M, N), then

    * 'reduced'  : returns q, r with dimensions (M, K), (K, N) (default)
    * 'complete' : returns q, r with dimensions (M, M), (M, N)
    * 'r'        : returns r only with dimensions (K, N)

  Returns:
    (BlockSparseTensor,BlockSparseTensor): If mode = `reduced` or `complete`
    BlockSparseTensor: If mode = `r`.
  """
  if matrix.ndim != 2:
    raise NotImplementedError("qr currently supports only rank-2 tensors.")
  if mode not in ('reduced', 'complete', 'raw', 'r'):
    raise ValueError('unknown value {} for input `mode`'.format(mode))
  if mode == 'raw':
    raise NotImplementedError('mode `raw` currenntly not supported')

  flat_charges = matrix._charges
  flat_flows = matrix._flows
  flat_order = matrix.flat_order
  tr_partition = len(matrix._order[0])
  blocks, charges, shapes = _find_transposed_diagonal_sparse_blocks(
      flat_charges, flat_flows, tr_partition, flat_order)

  q_blocks = []
  r_blocks = []
  for n, block in enumerate(blocks):
    out = np.linalg.qr(np.reshape(matrix.data[block], shapes[:, n]), mode)
    if mode in ('reduced', 'complete'):
      q_blocks.append(out[0])
      r_blocks.append(out[1])
    else:
      r_blocks.append(out)


  tmp_r_charge_labels = [
      np.full(r_blocks[n].shape[0], fill_value=n, dtype=np.int16)
      for n in range(len(r_blocks))
  ]
  if len(tmp_r_charge_labels) > 0:
    left_r_charge_labels = np.concatenate(tmp_r_charge_labels)
  else:
    left_r_charge_labels = np.empty(0, dtype=np.int16)

  left_r_charge = charges[left_r_charge_labels]
  charges_r = [left_r_charge] + [matrix._charges[o] for o in matrix._order[1]]
  flows_r = [False] + [matrix._flows[o] for o in matrix._order[1]]
  order_r = [[0]] + [list(np.arange(1, len(matrix._order[1]) + 1))]
  if len(r_blocks) > 0:
    all_r_blocks = np.concatenate([np.ravel(r) for r in r_blocks])
  else:
    all_r_blocks = np.empty(0, dtype=matrix.dtype)
  R = BlockSparseTensor(
      all_r_blocks,
      charges=charges_r,
      flows=flows_r,
      order=order_r,
      check_consistency=False)

  if mode in ('reduced', 'complete'):
    tmp_right_q_charge_labels = [
        np.full(q_blocks[n].shape[1], fill_value=n, dtype=np.int16)
        for n in range(len(q_blocks))
    ]
    if len(tmp_right_q_charge_labels) > 0:
      right_q_charge_labels = np.concatenate(tmp_right_q_charge_labels)
    else:
      right_q_charge_labels = np.empty(0, dtype=np.int16)

    right_q_charge = charges[right_q_charge_labels]
    charges_q = [
        right_q_charge,
    ] + [matrix._charges[o] for o in matrix._order[0]]
    order_q = [[0]] + [list(np.arange(1, len(matrix._order[0]) + 1))]
    flows_q = [True] + [matrix._flows[o] for o in matrix._order[0]]
    if len(q_blocks) > 0:
      all_q_blocks = np.concatenate([np.ravel(q.T) for q in q_blocks])
    else:
      all_q_blocks = np.empty(0, dtype=matrix.dtype)
    return BlockSparseTensor(
        all_q_blocks,
        charges=charges_q,
        flows=flows_q,
        order=order_q,
        check_consistency=False).transpose((1, 0)), R
  return R

def eigh(matrix: BlockSparseTensor,
         UPLO: Optional[Text] = 'L') -> Tuple[ChargeArray, BlockSparseTensor]:
  """
  Compute the eigen decomposition of a hermitian `M` by `M` matrix `matrix`.
  Args:
    matrix: A matrix (i.e. a rank-2 tensor) of type  `BlockSparseTensor`

  Returns:
    (ChargeArray,BlockSparseTensor): The eigenvalues and eigenvectors

  """
  if matrix.ndim != 2:
    raise NotImplementedError("eigh currently supports only rank-2 tensors.")

  flat_charges = matrix._charges
  flat_flows = matrix._flows
  flat_order = matrix.flat_order
  tr_partition = len(matrix._order[0])
  blocks, charges, shapes = _find_transposed_diagonal_sparse_blocks(
      flat_charges, flat_flows, tr_partition, flat_order)

  eigvals = []
  v_blocks = []
  for n, block in enumerate(blocks):
    e, v = np.linalg.eigh(np.reshape(matrix.data[block], shapes[:, n]), UPLO)
    eigvals.append(e)
    v_blocks.append(v)

  tmp_labels = [
      np.full(len(eigvals[n]), fill_value=n, dtype=np.int16)
      for n in range(len(eigvals))
  ]
  if len(tmp_labels) > 0:
    eigvalscharge_labels = np.concatenate(tmp_labels)
  else:
    eigvalscharge_labels = np.empty(0, dtype=np.int16)
  eigvalscharge = charges[eigvalscharge_labels]
  if len(eigvals) > 0:
    all_eigvals = np.concatenate(eigvals)
  else:
    all_eigvals = np.empty(0, dtype=get_real_dtype(matrix.dtype))
  E = ChargeArray(all_eigvals, [eigvalscharge], [False])
  charges_v = [eigvalscharge] + [matrix._charges[o] for o in matrix._order[0]]
  order_v = [[0]] + [list(np.arange(1, len(matrix._order[0]) + 1))]
  flows_v = [True] + [matrix._flows[o] for o in matrix._order[0]]
  if len(v_blocks) > 0:
    all_v_blocks = np.concatenate([np.ravel(v.T) for v in v_blocks])
  else:
    all_v_blocks = np.empty(0, dtype=matrix.dtype)
  V = BlockSparseTensor(
      all_v_blocks,
      charges=charges_v,
      flows=flows_v,
      order=order_v,
      check_consistency=False).transpose()

  return E, V  #pytype: disable=bad-return-type


def eig(matrix: BlockSparseTensor) -> Tuple[ChargeArray, BlockSparseTensor]:
  """
  Compute the eigen decomposition of an `M` by `M` matrix `matrix`.
  Args:
    matrix: A matrix (i.e. a rank-2 tensor) of type  `BlockSparseTensor`

  Returns:
    (ChargeArray,BlockSparseTensor): The eigenvalues and eigenvectors

  """
  if matrix.ndim != 2:
    raise NotImplementedError("eig currently supports only rank-2 tensors.")

  flat_charges = matrix._charges
  flat_flows = matrix._flows
  flat_order = matrix.flat_order
  tr_partition = len(matrix._order[0])
  blocks, charges, shapes = _find_transposed_diagonal_sparse_blocks(
      flat_charges, flat_flows, tr_partition, flat_order)

  eigvals = []
  v_blocks = []
  for n, block in enumerate(blocks):
    e, v = np.linalg.eig(np.reshape(matrix.data[block], shapes[:, n]))
    eigvals.append(e)
    v_blocks.append(v)
  tmp_labels = [
      np.full(len(eigvals[n]), fill_value=n, dtype=np.int16)
      for n in range(len(eigvals))
  ]
  if len(tmp_labels) > 0:
    eigvalscharge_labels = np.concatenate(tmp_labels)
  else:
    eigvalscharge_labels = np.empty(0, dtype=np.int16)

  eigvalscharge = charges[eigvalscharge_labels]

  if len(eigvals) > 0:
    all_eigvals = np.concatenate(eigvals)
  else:
    all_eigvals = np.empty(0, dtype=get_real_dtype(matrix.dtype))

  E = ChargeArray(all_eigvals, [eigvalscharge], [False])
  charges_v = [eigvalscharge] + [matrix._charges[o] for o in matrix._order[0]]
  order_v = [[0]] + [list(np.arange(1, len(matrix._order[0]) + 1))]
  flows_v = [True] + [matrix._flows[o] for o in matrix._order[0]]
  if len(v_blocks) > 0:
    all_v_blocks = np.concatenate([np.ravel(v.T) for v in v_blocks])
  else:
    all_v_blocks = np.empty(0, dtype=matrix.dtype)

  V = BlockSparseTensor(
      all_v_blocks,
      charges=charges_v,
      flows=flows_v,
      order=order_v,
      check_consistency=False).transpose()

  return E, V  #pytype: disable=bad-return-type


def inv(matrix: BlockSparseTensor) -> BlockSparseTensor:
  """
  Compute the matrix inverse of `matrix`.
  Returns:
    BlockSparseTensor: The inverse of `matrix`.
  """
  if matrix.ndim != 2:
    raise ValueError("`inv` can only be taken for matrices, "
                     "found tensor.ndim={}".format(matrix.ndim))
  flat_charges = matrix._charges
  flat_flows = matrix._flows
  flat_order = matrix.flat_order
  tr_partition = len(matrix._order[0])
  blocks, _, shapes = _find_transposed_diagonal_sparse_blocks(
      flat_charges, flat_flows, tr_partition, flat_order)

  data = np.empty(np.sum(np.prod(shapes, axis=0)), dtype=matrix.dtype)
  for n, block in enumerate(blocks):
    data[block] = np.ravel(
        np.linalg.inv(np.reshape(matrix.data[block], shapes[:, n])).T)
  #pylint: disable=line-too-long
  return BlockSparseTensor(
      data=data,
      charges=matrix._charges,
      flows=np.logical_not(matrix._flows),
      order=matrix._order,
      check_consistency=False).transpose((1, 0))  #pytype: disable=bad-return-type


def sqrt(
    tensor: Union[BlockSparseTensor, ChargeArray]
) -> Union[ChargeArray, BlockSparseTensor]:
  obj = tensor.__new__(type(tensor))
  obj.__init__(
      np.sqrt(tensor.data),
      charges=tensor._charges,
      flows=tensor._flows,
      order=tensor._order,
      check_consistency=False)
  return obj


def eye(column_index: Index,
        row_index: Optional[Index] = None,
        dtype: Optional[Type[np.number]] = None) -> BlockSparseTensor:
  """
  Return an identity matrix.
  Args:
    column_index: The column index of the matrix.
    row_index: The row index of the matrix.
    dtype: The dtype of the matrix.
  Returns:
    BlockSparseTensor
  """
  if row_index is None:
    row_index = column_index.copy().flip_flow()
  if dtype is None:
    dtype = np.float64

  blocks, _, shapes = _find_diagonal_sparse_blocks(
      column_index.flat_charges + row_index.flat_charges,
      column_index.flat_flows + row_index.flat_flows,
      len(column_index.flat_charges))
  data = np.empty(np.int64(np.sum(np.prod(shapes, axis=0))), dtype=dtype)
  for n, block in enumerate(blocks):
    data[block] = np.ravel(np.eye(shapes[0, n], shapes[1, n], dtype=dtype))
  order = [list(np.arange(0, len(column_index.flat_charges)))] + [
      list(
          np.arange(
              len(column_index.flat_charges),
              len(column_index.flat_charges) + len(row_index.flat_charges)))
  ]
  return BlockSparseTensor(
      data=data,
      charges=column_index.flat_charges + row_index.flat_charges,
      flows=column_index.flat_flows + row_index.flat_flows,
      order=order,
      check_consistency=False)


def trace(tensor: BlockSparseTensor,
          axes: Optional[Sequence[int]] = None) -> BlockSparseTensor:
  """
  Compute the trace of a matrix or tensor. If input has `ndim>2`, take
  the trace over the last two dimensions.
  Args:
    tensor: A `BlockSparseTensor`.
    axes: The axes over which the trace should be computed.
      Defaults to the last two indices of the tensor.
  Returns:
    BlockSparseTensor: The result of taking the trace.
  """
  if tensor.ndim > 1:
    if axes is None:
      axes = (tensor.ndim - 2, tensor.ndim - 1)
    if len(axes) != 2:
      raise ValueError(f"`len(axes)` has to be 2, found `axes = {axes}`")
    if not np.array_equal(tensor.flows[axes[0]],
                          np.logical_not(tensor.flows[axes[1]])):
      raise ValueError(
          f"trace indices for axes {axes} have non-matching flows.")

    sparse_shape = tensor.sparse_shape
    if sparse_shape[axes[0]].copy().flip_flow() != sparse_shape[axes[1]]:
      raise ValueError(f"trace indices for axes {axes} are not matching")

    #flatten the shape of `tensor`
    out = tensor.reshape(
        flatten([[tensor._charges[n].dim for n in o] for o in tensor._order]))
    _, _, labels0 = np.intersect1d(
        tensor._order[axes[0]], flatten(out._order), return_indices=True)
    _, _, labels1 = np.intersect1d(
        tensor._order[axes[1]], flatten(out._order), return_indices=True)

    a0 = list(labels0[np.argsort(tensor._order[axes[0]])])
    a1 = list(labels1[np.argsort(tensor._order[axes[1]])])

    while len(a0) > 0:
      i = a0.pop(0)
      j = a1.pop(0)
      identity = eye(
          Index([out._charges[out._order[i][0]]],
                [not out._flows[out._order[i][0]]]))
      #pylint: disable=line-too-long
      out = tensordot(out, identity, ([i, j], [0, 1]))  # pytype: disable=wrong-arg-types
      a0ar = np.asarray(a0)

      mask_min = a0ar > np.min([i, j])
      mask_max = a0ar > np.max([i, j])
      a0ar[np.logical_and(mask_min, mask_max)] -= 2
      a0ar[np.logical_xor(mask_min, mask_max)] -= 1

      a1ar = np.asarray(a1)
      mask_min = a1ar > np.min([i, j])
      mask_max = a1ar > np.max([i, j])
      a1ar[np.logical_and(mask_min, mask_max)] -= 2
      a1ar[np.logical_xor(mask_min, mask_max)] -= 1
      a0 = list(a0ar)
      a1 = list(a1ar)
    if out.ndim == 0:
      return out.item()
    return out  # pytype: disable=bad-return-type
  raise ValueError("trace can only be taken for tensors with ndim > 1")


def pinv(matrix: BlockSparseTensor,
         rcond: Optional[float] = 1E-15,
         hermitian: Optional[bool] = False) -> BlockSparseTensor:
  """
  Compute the Moore-Penrose pseudo inverse of `matrix`.
  Args:
    rcond: Pseudo inverse cutoff.
  Returns:
    BlockSparseTensor: The pseudo inverse of `matrix`.
  """
  if matrix.ndim != 2:
    raise ValueError("`pinv` can only be taken for matrices, "
                     "found tensor.ndim={}".format(matrix.ndim))

  flat_charges = matrix._charges
  flat_flows = matrix._flows
  flat_order = matrix.flat_order
  tr_partition = len(matrix._order[0])
  blocks, _, shapes = _find_transposed_diagonal_sparse_blocks(
      flat_charges, flat_flows, tr_partition, flat_order)

  data = np.empty(np.sum(np.prod(shapes, axis=0)), dtype=matrix.dtype)
  for n, block in enumerate(blocks):
    data[block] = np.ravel(
        np.linalg.pinv(
            np.reshape(matrix.data[block], shapes[:, n]),
            rcond=rcond,
            hermitian=hermitian).T)
  #pylint: disable=line-too-long
  return BlockSparseTensor(
      data=data,
      charges=matrix._charges,
      flows=np.logical_not(matrix._flows),
      order=matrix._order,
      check_consistency=False).transpose((1, 0))#pytype: disable=bad-return-type<|MERGE_RESOLUTION|>--- conflicted
+++ resolved
@@ -14,11 +14,6 @@
 
 import numpy as np
 from tensornetwork.block_sparse.index import Index
-<<<<<<< HEAD
-from tensornetwork.block_sparse.blocksparsetensor import (tensordot, _randn,
-                                                          _random)
-=======
->>>>>>> ea666734
 from tensornetwork.block_sparse.blocksparsetensor import (BlockSparseTensor,
                                                           ChargeArray,
                                                           tensordot)
