# Copyright 2019 The TensorNetwork Authors
#
# Licensed under the Apache License, Version 2.0 (the "License");
# you may not use this file except in compliance with the License.
# You may obtain a copy of the License at
#
#      http://www.apache.org/licenses/LICENSE-2.0
#
# Unless required by applicable law or agreed to in writing, software
# distributed under the License is distributed on an "AS IS" BASIS,
# WITHOUT WARRANTIES OR CONDITIONS OF ANY KIND, either express or implied.
# See the License for the specific language governing permissions and
# limitations under the License.

from __future__ import absolute_import
from __future__ import division
from __future__ import print_function
from typing import Optional, Any, Sequence, Tuple
from tensornetwork.backends import base_backend
import numpy
Tensor = Any


class NumPyBackend(base_backend.BaseBackend):
  """See base_backend.BaseBackend for documentation."""

  def __init__(self):
    super(NumPyBackend, self).__init__()
    try:
      import numpy
    except ImportError:
      raise AssertionError("numpy is not installed.")
    from tensornetwork.backends.numpy import decompositions
    self.np = numpy
    self.decompositions = decompositions
    self.name = "numpy"

  def tensordot(self, a: Tensor, b: Tensor, axes: Sequence[Sequence[int]]):
    return self.np.tensordot(a, b, axes)

  def reshape(self, tensor: Tensor, shape: Tensor):
    return self.np.reshape(tensor, shape.astype(self.np.int32))

  def transpose(self, tensor, perm):
    return self.np.transpose(tensor, perm)

  def svd_decomposition(self,
                        tensor: Tensor,
                        split_axis: int,
                        max_singular_values: Optional[int] = None,
                        max_truncation_error: Optional[float] = None
                       ) -> Tuple[Tensor, Tensor, Tensor, Tensor]:
    return self.decompositions.svd_decomposition(
        self.np, tensor, split_axis, max_singular_values, max_truncation_error)

  def qr_decomposition(
      self,
      tensor: Tensor,
      split_axis: int,
  ) -> Tuple[Tensor, Tensor]:
    return self.decompositions.qr_decomposition(self.np, tensor, split_axis)

  def rq_decomposition(
      self,
      tensor: Tensor,
      split_axis: int,
  ) -> Tuple[Tensor, Tensor]:
    return self.decompositions.rq_decomposition(self.np, tensor, split_axis)

  def concat(self, values: Tensor, axis: int) -> Tensor:
    return self.np.concatenate(values, axis)

  def shape(self, tensor: Tensor) -> Tensor:
    return tensor.shape

  def shape_tuple(self, tensor: Tensor) -> Tuple[Optional[int], ...]:
    return tensor.shape

  def prod(self, values: Tensor) -> Tensor:
    return self.np.prod(values)

  def sqrt(self, tensor: Tensor) -> Tensor:
    return self.np.sqrt(tensor)

  def diag(self, tensor: Tensor) -> Tensor:
    if len(tensor.shape) != 1:
      raise TypeError("Only one dimensional tensors are allowed as input")
    return self.np.diag(tensor)

  def convert_to_tensor(self, tensor: Tensor) -> Tensor:
    if (not isinstance(tensor, self.np.ndarray) and
        not self.np.isscalar(tensor)):
      raise ValueError("Expected a `np.array` or scalar. Got {}".format(
          type(tensor)))
    return self.np.asarray(tensor)

  def trace(self, tensor: Tensor) -> Tensor:
    # Default np.trace uses first two axes.
    return self.np.trace(tensor, axis1=-2, axis2=-1)

  def outer_product(self, tensor1: Tensor, tensor2: Tensor) -> Tensor:
    return self.np.tensordot(tensor1, tensor2, 0)

  def einsum(self, expression: str, *tensors: Tensor) -> Tensor:
    return self.np.einsum(expression, *tensors)

  def norm(self, tensor: Tensor) -> Tensor:
<<<<<<< HEAD
    return self.np.linalg.norm(tensor)
=======
    return self.np.linalg.norm(tensor)
  
  def eye(self, dim: int, dtype: Optional[numpy.dtype]=numpy.float64) -> Tensor:
    return self.np.eye(dim, dtype=dtype)
  
  def ones(self, dim: int, dtype: Optional[numpy.dtype]=numpy.float64) -> Tensor:
    return self.np.ones((dim, dim), dtype=dtype)
  
  def zeros(self, dim: int, dtype: Optional[numpy.dtype]=numpy.float64) -> Tensor:
    return self.np.zeros((dim, dim), dtype=dtype)
  
  def randn(self, dim: int, dtype: Optional[numpy.dtype]=numpy.float64) -> Tensor:
    return self.np.random.randn(dim, dim).astype(dtype)
>>>>>>> cc0a9c99
<|MERGE_RESOLUTION|>--- conflicted
+++ resolved
@@ -105,9 +105,6 @@
     return self.np.einsum(expression, *tensors)
 
   def norm(self, tensor: Tensor) -> Tensor:
-<<<<<<< HEAD
-    return self.np.linalg.norm(tensor)
-=======
     return self.np.linalg.norm(tensor)
   
   def eye(self, dim: int, dtype: Optional[numpy.dtype]=numpy.float64) -> Tensor:
@@ -120,5 +117,4 @@
     return self.np.zeros((dim, dim), dtype=dtype)
   
   def randn(self, dim: int, dtype: Optional[numpy.dtype]=numpy.float64) -> Tensor:
-    return self.np.random.randn(dim, dim).astype(dtype)
->>>>>>> cc0a9c99
+    return self.np.random.randn(dim, dim).astype(dtype)