# Copyright 2019 The TensorNetwork Authors
#
# Licensed under the Apache License, Version 2.0 (the "License");
# you may not use this file except in compliance with the License.
# You may obtain a copy of the License at
#
#      http://www.apache.org/licenses/LICENSE-2.0
#
# Unless required by applicable law or agreed to in writing, software
# distributed under the License is distributed on an "AS IS" BASIS,
# WITHOUT WARRANTIES OR CONDITIONS OF ANY KIND, either express or implied.
# See the License for the specific language governing permissions and
# limitations under the License.

from typing import Any, Optional, Tuple, Callable, List, Text, Type, Sequence
from tensornetwork.backends import base_backend
from tensornetwork.backends.numpy import decompositions
import numpy as np
from tensornetwork.backends.jax import jitted_functions
from functools import partial

Tensor = Any

# pylint: disable=abstract-method
# pylint: disable=attribute-defined-outside-init


class JaxBackend(base_backend.BaseBackend):
  """See base_backend.BaseBackend for documentation."""

  def __init__(self, dtype: Optional[np.dtype] = None):
    # pylint: disable=global-variable-undefined
    global libjax  # Jax module
    global jnp  # jax.numpy module
    global jsp  # jax.scipy module
    super(JaxBackend, self).__init__()
    try:
      #pylint: disable=import-outside-toplevel
      import jax
    except ImportError:
      raise ImportError("Jax not installed, please switch to a different "
                        "backend or install Jax.")
    libjax = jax
    jnp = libjax.numpy
    jsp = libjax.scipy
    self.name = "jax"
    self._dtype = np.dtype(dtype) if dtype is not None else None

  def tensordot(self, a: Tensor, b: Tensor, axes: Sequence[Sequence[int]]):
    return jnp.tensordot(a, b, axes)

  def reshape(self, tensor: Tensor, shape: Tensor):
    return jnp.reshape(tensor, np.asarray(shape).astype(np.int32))

  def transpose(self, tensor, perm):
    return jnp.transpose(tensor, perm)

  def shape_concat(self, values: Tensor, axis: int) -> Tensor:
    return np.concatenate(values, axis)

  def slice(self, tensor: Tensor, start_indices: Tuple[int, ...],
            slice_sizes: Tuple[int, ...]) -> Tensor:
    if len(start_indices) != len(slice_sizes):
      raise ValueError("Lengths of start_indices and slice_sizes must be"
                       "identical.")
    return libjax.lax.dynamic_slice(tensor, start_indices, slice_sizes)

  def svd_decomposition(
      self,
      tensor: Tensor,
      split_axis: int,
      max_singular_values: Optional[int] = None,
      max_truncation_error: Optional[float] = None,
      relative: Optional[bool] = False
  ) -> Tuple[Tensor, Tensor, Tensor, Tensor]:
    return decompositions.svd_decomposition(
        jnp,
        tensor,
        split_axis,
        max_singular_values,
        max_truncation_error,
        relative=relative)

  def qr_decomposition(
      self,
      tensor: Tensor,
      split_axis: int,
  ) -> Tuple[Tensor, Tensor]:
    return decompositions.qr_decomposition(jnp, tensor, split_axis)

  def rq_decomposition(
      self,
      tensor: Tensor,
      split_axis: int,
  ) -> Tuple[Tensor, Tensor]:
    return decompositions.rq_decomposition(jnp, tensor, split_axis)

  def shape_tensor(self, tensor: Tensor) -> Tensor:
    return tensor.shape

  def shape_tuple(self, tensor: Tensor) -> Tuple[Optional[int], ...]:
    return tensor.shape

  def sparse_shape(self, tensor: Tensor) -> Tuple[Optional[int], ...]:
    return self.shape_tuple(tensor)

  def shape_prod(self, values: Tensor) -> Tensor:
    return np.prod(values)

  def sqrt(self, tensor: Tensor) -> Tensor:
    return jnp.sqrt(tensor)

  def diag(self, tensor: Tensor) -> Tensor:
    if len(tensor.shape) != 1:
      raise TypeError("Only one dimensional tensors are allowed as input")
    return jnp.diag(tensor)

  def convert_to_tensor(self, tensor: Tensor) -> Tensor:
    if (not isinstance(tensor, jnp.ndarray) and not jnp.isscalar(tensor)):
      raise TypeError("Expected a `jnp.array` or scalar. Got {}".format(
          type(tensor)))
    result = jnp.asarray(tensor)
    return result

  def trace(self, tensor: Tensor) -> Tensor:
    # Default np.trace uses first two axes.
    return jnp.trace(tensor, axis1=-2, axis2=-1)

  def outer_product(self, tensor1: Tensor, tensor2: Tensor) -> Tensor:
    return jnp.tensordot(tensor1, tensor2, 0)

  def einsum(self, expression: str, *tensors: Tensor) -> Tensor:
    return jnp.einsum(expression, *tensors)

  def norm(self, tensor: Tensor) -> Tensor:
    return jnp.linalg.norm(tensor)

  def eye(self,
          N,
          dtype: Optional[np.dtype] = None,
          M: Optional[int] = None) -> Tensor:
    dtype = dtype if dtype is not None else jnp.float64
    return jnp.eye(N, M=M, dtype=dtype)

  def ones(self,
           shape: Tuple[int, ...],
           dtype: Optional[np.dtype] = None) -> Tensor:
    dtype = dtype if dtype is not None else jnp.float64
    return jnp.ones(shape, dtype=dtype)

  def zeros(self,
            shape: Tuple[int, ...],
            dtype: Optional[np.dtype] = None) -> Tensor:
    dtype = dtype if dtype is not None else jnp.float64
    return jnp.zeros(shape, dtype=dtype)

  def randn(self,
            shape: Tuple[int, ...],
            dtype: Optional[np.dtype] = None,
            seed: Optional[int] = None) -> Tensor:
    if not seed:
      seed = np.random.randint(0, 2**63)
    key = libjax.random.PRNGKey(seed)

    dtype = dtype if dtype is not None else np.dtype(np.float64)

    def cmplx_randn(complex_dtype, real_dtype):
      real_dtype = np.dtype(real_dtype)
      complex_dtype = np.dtype(complex_dtype)

      key_2 = libjax.random.PRNGKey(seed + 1)

      real_part = libjax.random.normal(key, shape, dtype=real_dtype)
      complex_part = libjax.random.normal(key_2, shape, dtype=real_dtype)
      unit = (
          np.complex64(1j)
          if complex_dtype == np.dtype(np.complex64) else np.complex128(1j))
      return real_part + unit * complex_part

    if np.dtype(dtype) is np.dtype(jnp.complex128):
      return cmplx_randn(dtype, jnp.float64)
    if np.dtype(dtype) is np.dtype(jnp.complex64):
      return cmplx_randn(dtype, jnp.float32)

    return libjax.random.normal(key, shape).astype(dtype)

  def random_uniform(self,
                     shape: Tuple[int, ...],
                     boundaries: Optional[Tuple[float, float]] = (0.0, 1.0),
                     dtype: Optional[np.dtype] = None,
                     seed: Optional[int] = None) -> Tensor:
    if not seed:
      seed = np.random.randint(0, 2**63)
    key = libjax.random.PRNGKey(seed)

    dtype = dtype if dtype is not None else np.dtype(np.float64)

    def cmplx_random_uniform(complex_dtype, real_dtype):
      real_dtype = np.dtype(real_dtype)
      complex_dtype = np.dtype(complex_dtype)

      key_2 = libjax.random.PRNGKey(seed + 1)

      real_part = libjax.random.uniform(
          key,
          shape,
          dtype=real_dtype,
          minval=boundaries[0],
          maxval=boundaries[1])
      complex_part = libjax.random.uniform(
          key_2,
          shape,
          dtype=real_dtype,
          minval=boundaries[0],
          maxval=boundaries[1])
      unit = (
          np.complex64(1j)
          if complex_dtype == np.dtype(np.complex64) else np.complex128(1j))
      return real_part + unit * complex_part

    if np.dtype(dtype) is np.dtype(jnp.complex128):
      return cmplx_random_uniform(dtype, jnp.float64)
    if np.dtype(dtype) is np.dtype(jnp.complex64):
      return cmplx_random_uniform(dtype, jnp.float32)

    return libjax.random.uniform(
        key, shape, minval=boundaries[0], maxval=boundaries[1]).astype(dtype)

  def eigsh_lanczos(
      self,
      A: Callable,
      args: List[Tensor],
      initial_state: Optional[Tensor] = None,
      shape: Optional[Tuple] = None,
      dtype: Optional[Type[np.number]] = None,
      num_krylov_vecs: Optional[int] = 200,
      numeig: Optional[int] = 1,
      tol: Optional[float] = 1E-8,
      delta: Optional[float] = 1E-8,
      ndiag: Optional[int] = 20,
      reorthogonalize: Optional[bool] = False) -> Tuple[List, List]:
    """
    Lanczos method for finding the lowest eigenvector-eigenvalue pairs
    of a linear operator `A`. `A` is a function implementing the matrix-vector
    product. 
    WARNING: This routine uses jax.jit to reduce runtimes. jitting is triggered
    at the first invocation of `eigsh_lanczos`, and on any subsequent calls 
    if the python `id` of `A` changes, even if the formal definition of `A` 
    stays the same. 
    Example: the following will jit once at the beginning, and then never again:

    ```python
    import jax
    import numpy as np
    def A(H,x):
      return jax.np.dot(H,x)
    for n in range(100):
      H = jax.np.array(np.random.rand(10,10))
      x = jax.np.array(np.random.rand(10,10))
      res = eigsh_lanczos(A, [H],x) #jitting is triggerd only at `n=0`
    ```

    The following code triggers jitting at every iteration, which 
    results in considerably reduced performance

    ```python
    import jax
    import numpy as np
    for n in range(100):
      def A(H,x):
        return jax.np.dot(H,x)
      H = jax.np.array(np.random.rand(10,10))
      x = jax.np.array(np.random.rand(10,10))
      res = eigsh_lanczos(A, [H],x) #jitting is triggerd at every step `n`
    ```
    
    Args:
      A: A (sparse) implementation of a linear operator.
         Call signature of `A` is `res = A(*args, vector)`, where `vector`
         can be an arbitrary `Tensor`, and `res.shape` has to be `vector.shape`.
      arsg: A list of arguments to `A`.  `A` will be called as
        `res = A(*args, initial_state)`.
      initial_state: An initial vector for the Lanczos algorithm. If `None`,
        a random initial `Tensor` is created using the `backend.randn` method
      shape: The shape of the input-dimension of `A`.
      dtype: The dtype of the input `A`. If both no `initial_state` is provided,
        a random initial state with shape `shape` and dtype `dtype` is created.
      num_krylov_vecs: The number of iterations (number of krylov vectors).
      numeig: The nummber of eigenvector-eigenvalue pairs to be computed.
        If `numeig > 1`, `reorthogonalize` has to be `True`.
      tol: The desired precision of the eigenvalus. Uses
        `np.linalg.norm(eigvalsnew[0:numeig] - eigvalsold[0:numeig]) < tol`
        as stopping criterion between two diagonalization steps of the
        tridiagonal operator.
      delta: Stopping criterion for Lanczos iteration.
        If a Krylov vector :math: `x_n` has an L2 norm
        :math:`\\lVert x_n\\rVert < delta`, the iteration
        is stopped. It means that an (approximate) invariant subspace has
        been found.
      ndiag: The tridiagonal Operator is diagonalized every `ndiag` iterations
        to check convergence.
      reorthogonalize: If `True`, Krylov vectors are kept orthogonal by
        explicit orthogonalization (more costly than `reorthogonalize=False`)
    Returns:
      (eigvals, eigvecs)
       eigvals: A list of `numeig` lowest eigenvalues
       eigvecs: A list of `numeig` lowest eigenvectors
    """
    if num_krylov_vecs < numeig:
      raise ValueError('`num_krylov_vecs` >= `numeig` required!')

    if numeig > 1 and not reorthogonalize:
      raise ValueError(
          "Got numeig = {} > 1 and `reorthogonalize = False`. "
          "Use `reorthogonalize=True` for `numeig > 1`".format(numeig))
    if initial_state is None:
      if (shape is None) or (dtype is None):
        raise ValueError("if no `initial_state` is passed, then `shape` and"
                         "`dtype` have to be provided")
      initial_state = self.randn(shape, dtype)

    if not isinstance(initial_state, jnp.ndarray):
      raise TypeError("Expected a `jax.array`. Got {}".format(
          type(initial_state)))
    if hasattr(self, '_A'):
      #pylint: disable=access-member-before-definition
      if self._A is not A:
<<<<<<< HEAD
        # pylint: disable=attribute-defined-outside-init
        self._Apartial = libjax.tree_util.Partial(A)
        # pylint: disable=attribute-defined-outside-init
        self._A = A
    else:
      # pylint: disable=attribute-defined-outside-init
      self._Apartial = libjax.tree_util.Partial(A)
      # pylint: disable=attribute-defined-outside-init
      self._A = A
      # pylint: disable=attribute-defined-outside-init
=======
        self._Apartial = libjax.tree_util.Partial(A)
        self._A = A
    else:
      self._Apartial = libjax.tree_util.Partial(A)
      self._A = A
>>>>>>> 19d8a496
      self._jaxlan = jitted_functions._generate_jitted_eigsh_lanczos(libjax)
    return self._jaxlan(self._Apartial, args, initial_state, num_krylov_vecs,
                        numeig, delta, reorthogonalize)

  def conj(self, tensor: Tensor) -> Tensor:
    return jnp.conj(tensor)

  def eigh(self, matrix: Tensor) -> Tuple[Tensor, Tensor]:
    return jnp.linalg.eigh(matrix)

  def addition(self, tensor1: Tensor, tensor2: Tensor) -> Tensor:
    return tensor1 + tensor2

  def subtraction(self, tensor1: Tensor, tensor2: Tensor) -> Tensor:
    return tensor1 - tensor2

  def multiply(self, tensor1: Tensor, tensor2: Tensor) -> Tensor:
    return tensor1 * tensor2

  def divide(self, tensor1: Tensor, tensor2: Tensor) -> Tensor:
    return tensor1 / tensor2

  def index_update(self, tensor: Tensor, mask: Tensor,
                   assignee: Tensor) -> Tensor:
    return libjax.ops.index_update(tensor, mask, assignee)

  def inv(self, matrix: Tensor) -> Tensor:
    if len(matrix.shape) > 2:
      raise ValueError("input to numpy backend method `inv` has shape {}."
                       " Only matrices are supported.".format(matrix.shape))
    return jnp.linalg.inv(matrix)

  def broadcast_right_multiplication(self, tensor1: Tensor, tensor2: Tensor):
    if len(tensor2.shape) != 1:
      raise ValueError("only order-1 tensors are allowed for `tensor2`,"
                       " found `tensor2.shape = {}`".format(tensor2.shape))
    return tensor1 * tensor2

  def broadcast_left_multiplication(self, tensor1: Tensor, tensor2: Tensor):
    if len(tensor1.shape) != 1:
      raise ValueError("only order-1 tensors are allowed for `tensor1`,"
                       " found `tensor1.shape = {}`".format(tensor1.shape))

    t1_broadcast_shape = self.shape_concat(
        [self.shape_tensor(tensor1), [1] * (len(tensor2.shape) - 1)], axis=-1)
    return tensor2 * self.reshape(tensor1, t1_broadcast_shape)

  def sin(self, tensor: Tensor):
    return jnp.sin(tensor)

  def cos(self, tensor: Tensor):
    return jnp.cos(tensor)

  def exp(self, tensor: Tensor):
    return jnp.exp(tensor)

  def log(self, tensor: Tensor):
    return jnp.log(tensor)

  def expm(self, matrix: Tensor):
    if len(matrix.shape) != 2:
      raise ValueError("input to numpy backend method `expm` has shape {}."
                       " Only matrices are supported.".format(matrix.shape))
    if matrix.shape[0] != matrix.shape[1]:
      raise ValueError("input to numpy backend method `expm` only supports"
                       " N*N matrix, {x}*{y} matrix is given".format(
                           x=matrix.shape[0], y=matrix.shape[1]))
    # pylint: disable=no-member
    return jsp.linalg.expm(matrix)

  def jit(self, fun: Callable, *args: List, **kwargs: dict) -> Callable:
    return libjax.jit(fun, **kwargs)

  def make_passable_to_jit(self, fun):
    return libjax.tree_util.Partial(fun)<|MERGE_RESOLUTION|>--- conflicted
+++ resolved
@@ -325,24 +325,11 @@
     if hasattr(self, '_A'):
       #pylint: disable=access-member-before-definition
       if self._A is not A:
-<<<<<<< HEAD
-        # pylint: disable=attribute-defined-outside-init
-        self._Apartial = libjax.tree_util.Partial(A)
-        # pylint: disable=attribute-defined-outside-init
-        self._A = A
-    else:
-      # pylint: disable=attribute-defined-outside-init
-      self._Apartial = libjax.tree_util.Partial(A)
-      # pylint: disable=attribute-defined-outside-init
-      self._A = A
-      # pylint: disable=attribute-defined-outside-init
-=======
         self._Apartial = libjax.tree_util.Partial(A)
         self._A = A
     else:
       self._Apartial = libjax.tree_util.Partial(A)
       self._A = A
->>>>>>> 19d8a496
       self._jaxlan = jitted_functions._generate_jitted_eigsh_lanczos(libjax)
     return self._jaxlan(self._Apartial, args, initial_state, num_krylov_vecs,
                         numeig, delta, reorthogonalize)
