# Copyright 2019 The TensorNetwork Authors
#
# Licensed under the Apache License, Version 2.0 (the "License");
# you may not use this file except in compliance with the License.
# You may obtain a copy of the License at
#
#      http://www.apache.org/licenses/LICENSE-2.0
#
# Unless required by applicable law or agreed to in writing, software
# distributed under the License is distributed on an "AS IS" BASIS,
# WITHOUT WARRANTIES OR CONDITIONS OF ANY KIND, either express or implied.
# See the License for the specific language governing permissions and
# limitations under the License.

from __future__ import absolute_import
from __future__ import division
from __future__ import print_function
from typing import Any, Optional, Tuple
from tensornetwork.backends.numpy import numpy_backend
import numpy

Tensor = Any


class JaxBackend(numpy_backend.NumPyBackend):
  """See base_backend.BaseBackend for documentation."""

  def __init__(self, dtype: Optional[numpy.dtype] = None):
    super(JaxBackend, self).__init__()
    try:
      import jax
      jax.config.update("jax_enable_x64", True)
    except ImportError:
      raise ImportError("Jax not installed, please switch to a different "
                        "backend or install Jax.")
    self.jax = jax
    self.np = self.jax.numpy
    self.name = "jax"
    self.dtype = dtype

  def convert_to_tensor(self, tensor: Tensor) -> Tensor:
    result = self.jax.jit(lambda x: x)(tensor)
    if self.dtype is not None and result.dtype != self.dtype:
      raise TypeError(
          "Backend '{}' cannot convert tensor of dtype {} to dtype {}".format(
              self.name, result.dtype, self.dtype))
    return result

  def concat(self, values: Tensor, axis: int) -> Tensor:
    return numpy.concatenate(values, axis)

  def randn(self,
            shape: Tuple[int, ...],
            dtype: Optional[numpy.dtype] = None,
            seed: Optional[int] = None) -> Tensor:
    if not seed:
      seed = numpy.random.randint(0, 2**63)
    key = self.jax.random.PRNGKey(seed)
<<<<<<< HEAD

    if not dtype:
      dtype = self.dtype if self.dtype is not None else numpy.float64

    def cmplx_randn(complex_dtype, real_dtype):
      key_2 = self.jax.random.PRNGKey(seed + 1)
      return self.jax.random.normal(
          key, shape,
          dtype=real_dtype) + complex_dtype(1j) * self.jax.random.normal(
              key_2, shape, dtype=real_dtype)

    if dtype is self.np.complex128:
      return cmplx_randn(dtype, self.np.float64)
    if dtype is self.np.complex64:
      return cmplx_randn(dtype, self.np.float32)
=======
    if not dtype:
      dtype = self.dtype
    if not dtype:
      dtype = numpy.float64
    if dtype is self.np.complex128:
      key_2 = self.jax.random.PRNGKey(seed + 1)
      return self.jax.random.normal(
          key, shape,
          dtype=numpy.float64) + numpy.complex128(1j) * self.jax.random.normal(
              key_2, shape, dtype=numpy.float64)
    if dtype is self.np.complex64:
      key_2 = self.jax.random.PRNGKey(seed + 1)
      return self.jax.random.normal(
          key, shape,
          dtype=numpy.float32) + numpy.complex64(1j) * self.jax.random.normal(
              key_2, shape, dtype=numpy.float32)
>>>>>>> 43d0e03d

    return self.jax.random.normal(key, shape).astype(dtype)<|MERGE_RESOLUTION|>--- conflicted
+++ resolved
@@ -56,8 +56,6 @@
     if not seed:
       seed = numpy.random.randint(0, 2**63)
     key = self.jax.random.PRNGKey(seed)
-<<<<<<< HEAD
-
     if not dtype:
       dtype = self.dtype if self.dtype is not None else numpy.float64
 
@@ -72,23 +70,4 @@
       return cmplx_randn(dtype, self.np.float64)
     if dtype is self.np.complex64:
       return cmplx_randn(dtype, self.np.float32)
-=======
-    if not dtype:
-      dtype = self.dtype
-    if not dtype:
-      dtype = numpy.float64
-    if dtype is self.np.complex128:
-      key_2 = self.jax.random.PRNGKey(seed + 1)
-      return self.jax.random.normal(
-          key, shape,
-          dtype=numpy.float64) + numpy.complex128(1j) * self.jax.random.normal(
-              key_2, shape, dtype=numpy.float64)
-    if dtype is self.np.complex64:
-      key_2 = self.jax.random.PRNGKey(seed + 1)
-      return self.jax.random.normal(
-          key, shape,
-          dtype=numpy.float32) + numpy.complex64(1j) * self.jax.random.normal(
-              key_2, shape, dtype=numpy.float32)
->>>>>>> 43d0e03d
-
     return self.jax.random.normal(key, shape).astype(dtype)