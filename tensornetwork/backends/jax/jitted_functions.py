--- conflicted
+++ resolved
@@ -94,13 +94,6 @@
     def body_lanczos(vals):
       krylov_vectors, alphas, betas, i = vals
       previous_vector = krylov_vectors[i, :]
-<<<<<<< HEAD
-      previous_vector = jax.lax.cond(
-          reortho, lambda x: iterative_classical_gram_schmidt(
-              previous_vector,
-              (i > jax.numpy.arange(ncv + 2))[:, None] * krylov_vectors),
-          lambda x: previous_vector, None)
-=======
       def body_while(vals):
         pv, kv, _ = vals
         pv, kv = jax.lax.fori_loop(1, i, body_modified_gram_schmidt, [pv, kv])
@@ -111,7 +104,6 @@
       previous_vector, krylov_vectors, _ = jax.lax.while_loop(
           cond_while, body_while,
           [previous_vector.ravel(), krylov_vectors, reortho])
->>>>>>> b1d9e652
 
       beta = jax.numpy.linalg.norm(previous_vector)
       normalized_vector = previous_vector / beta
