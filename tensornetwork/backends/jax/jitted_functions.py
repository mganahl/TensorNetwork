import functools
from typing import List, Any, Tuple, Callable, Sequence
import collections
import types
import numpy as np
Tensor = Any


def _generate_jitted_eigsh_lanczos(jax: types.ModuleType) -> Callable:
  """
  Helper function to generate jitted lanczos function used
  in JaxBackend.eigsh_lanczos. The function `jax_lanczos`
  returned by this higher-order function has the following
  call signature:
  ```
  eigenvalues, eigenvectors = jax_lanczos(matvec:Callable,
                                     arguments: List[Tensor],
                                     init: Tensor,
                                     ncv: int,
                                     neig: int,
                                     landelta: float,
                                     reortho: bool)
  ```
  `matvec`: A callable implementing the matrix-vector product of a
  linear operator. `arguments`: Arguments to `matvec` additional to
  an input vector. `matvec` will be called as `matvec(init, *args)`.
  `init`: An initial input vector to `matvec`.
  `ncv`: Number of krylov iterations (i.e. dimension of the Krylov space).
  `neig`: Number of eigenvalue-eigenvector pairs to be computed.
  `landelta`: Convergence parameter: if the norm of the current Lanczos vector
    falls below `landelta`, iteration is stopped.
  `reortho`: If `True`, reorthogonalize all krylov vectors at each step.
     This should be used if `neig>1`.

  Args:
    jax: The `jax` module.
  Returns:
    Callable: A jitted function that does a lanczos iteration.

  """
  JaxPrecisionType = type(jax.lax.Precision.DEFAULT)

  @functools.partial(jax.jit, static_argnums=(3, 4, 5, 6, 7))
  def jax_lanczos(matvec: Callable, arguments: List, init: jax.ShapedArray,
                  ncv: int, neig: int, landelta: float, reortho: bool,
                  precision: JaxPrecisionType) -> Tuple[jax.ShapedArray, List]:
    """
    Lanczos iteration for symmeric eigenvalue problems. If reortho = False,
    the Krylov basis is constructed without explicit re-orthogonalization. 
    In infinite precision, all Krylov vectors would be orthogonal. Due to 
    finite precision arithmetic, orthogonality is usually quickly lost. 
    For reortho=True, the Krylov basis is explicitly reorthogonalized.
    Args:
      matvec: A callable implementing the matrix-vector product of a
        linear operator.
      arguments: Arguments to `matvec` additional to an input vector.
        `matvec` will be called as `matvec(init, *args)`.
      init: An initial input vector to `matvec`.
      ncv: Number of krylov iterations (i.e. dimension of the Krylov space).
      neig: Number of eigenvalue-eigenvector pairs to be computed.
      landelta: Convergence parameter: if the norm of the current Lanczos vector
        falls below `landelta`, iteration is stopped.
      reortho: If `True`, reorthogonalize all krylov vectors at each step.
        This should be used if `neig>1`.
      precision: jax.lax.Precision type used in jax.numpy.vdot
    Returns:
      jax.ShapedArray: Eigenvalues
      List: Eigenvectors
    """
    shape = init.shape
    dtype = init.dtype

    def iterative_classical_gram_schmidt(
        vector: jax.ShapedArray,
        krylov_vectors: jax.ShapedArray,
        iterations: int = 2) -> jax.ShapedArray:
      """
      orthogonalize `vector`  to all rows of `krylov_vectors`.
      Args:
        vector: Initial vector.
        krylov_vectors: Matrix of krylov vectors, each row is treated as a
          vector.
        iterations: Number of iterations.
      Returns:
        jax.ShapedArray: The orthogonalized vector.
      """
      vec = vector
      for _ in range(iterations):
        ov = jax.numpy.dot(
            krylov_vectors.conj(), vec, precision=precision)
        vec = vec - jax.numpy.dot(ov, krylov_vectors, precision=precision)
      return vec

    def body_lanczos(vals):
      krylov_vectors, alphas, betas, i = vals
      previous_vector = krylov_vectors[i, :]
      previous_vector = jax.lax.cond(
          reortho, lambda x: iterative_classical_gram_schmidt(
              previous_vector,
              (i > jax.numpy.arange(ncv + 2))[:, None] * krylov_vectors),
          lambda x: previous_vector, None)

      beta = jax.numpy.linalg.norm(previous_vector)
      normalized_vector = previous_vector / beta
      Av = matvec(jax.lax.reshape(normalized_vector, shape), *arguments)
      alpha = jax.numpy.vdot(normalized_vector, Av, precision=precision)
      alphas = alphas.at[i - 1].set(alpha)
      betas = betas.at[i].set(beta)
      next_vector = jax.lax.cond(
          reortho, lambda x: Av, lambda x: jax.numpy.reshape(
              jax.numpy.ravel(Av) - jax.numpy.ravel(normalized_vector) * alpha -
              krylov_vectors[i - 1] * beta, Av.shape), None)
      krylov_vectors = krylov_vectors.at[i, :].set(
          jax.numpy.ravel(normalized_vector))
      krylov_vectors = krylov_vectors.at[i + 1, :].set(
          jax.numpy.ravel(next_vector))

      return [krylov_vectors, alphas, betas, i + 1]

    def cond_fun(vals):
      betas, i = vals[-2], vals[-1]
      norm = betas[i - 1]
      return jax.lax.cond(i <= ncv, lambda x: x[0] > x[1], lambda x: False,
                          [norm, landelta])

    numel = np.prod(shape).astype(np.int32)
    # note: ncv + 2 because the first vector is all zeros, and the
    # last is the unnormalized residual.
    krylov_vecs = jax.numpy.zeros((ncv + 2, numel), dtype=dtype)
    # NOTE (mganahl): initial vector is normalized inside the loop
    krylov_vecs = krylov_vecs.at[1, :].set(jax.numpy.ravel(init))

    # betas are the upper and lower diagonal elements
    # of the projected linear operator
    # the first two beta-values can be discarded
    # set betas[0] to 1.0 for initialization of loop
    # betas[2] is set to the norm of the initial vector.
    betas = jax.numpy.zeros(ncv + 1, dtype=dtype)
    betas = betas.at[0].set(1.0)
    # diagonal elements of the projected linear operator
    alphas = jax.numpy.zeros(ncv, dtype=dtype)
    initvals = [krylov_vecs, alphas, betas, 1]
    krylov_vecs, alphas, betas, _ = jax.lax.while_loop(cond_fun, body_lanczos,
                                                       initvals)
    # FIXME (mganahl): if the while_loop stopps early at iteration i, alphas
    # and betas are 0.0 at positions n >= i - 1. eigh will then wrongly give
    # degenerate eigenvalues 0.0. JAX does currently not support
    # dynamic slicing with variable slice sizes, so these beta values
    # can't be truncated. Thus, if numeig >= i - 1, jitted_lanczos returns
    # a set of spurious eigen vectors and eigen values.
    # If algebraically small EVs are desired, one can initialize `alphas` with
    # large positive values, thus pushing the spurious eigenvalues further
    # away from the desired ones (similar for algebraically large EVs)

    A_tridiag = jax.numpy.diag(alphas) + jax.numpy.diag(
        betas[2:], 1) + jax.numpy.diag(jax.numpy.conj(betas[2:]), -1)
    eigvals, U = jax.numpy.linalg.eigh(A_tridiag)
    eigvals = eigvals.astype(dtype)

    # expand eigenvectors in krylov basis
    def body_vector(i, vals):
      krv, unitary, vectors = vals
      dim = unitary.shape[1]
      n, m = jax.numpy.divmod(i, dim)
      vectors = jax.ops.index_add(vectors, jax.ops.index[n, :],
                                 krv[m + 1, :] * unitary[m, n])
      return [krv, unitary, vectors]

    _vectors = jax.numpy.zeros([neig, numel], dtype=init.dtype)
    _, _, vectors = jax.lax.fori_loop(0, neig * (krylov_vecs.shape[0] - 1),
                                      body_vector,
                                      [krylov_vecs, U, _vectors])

    return jax.numpy.array(eigvals[0:neig]), [
        jax.numpy.reshape(vectors[n, :], init.shape) /
        jax.numpy.linalg.norm(vectors[n, :]) for n in range(neig)
    ]

  return jax_lanczos


def _generate_arnoldi_factorization(jax: types.ModuleType) -> Callable:
  """
  Helper function to create a jitted arnoldi factorization.
  The function returns a function `_arnoldi_fact` which
  performs an m-step arnoldi factorization.

  `_arnoldi_fact` computes an m-step arnoldi factorization
  of an input callable `matvec`, with m = min(`it`,`num_krylov_vecs`).
  `_arnoldi_fact` will do at most `num_krylov_vecs` steps.
  `_arnoldi_fact` returns arrays `kv` and `H` which satisfy
  the Arnoldi recurrence relation
  ```
  matrix @ Vm - Vm @ Hm - fm * em = 0
  ```
  with `matrix` the matrix representation of `matvec` and
  `Vm =  jax.numpy.transpose(kv[:it, :])`,
  `Hm = H[:it, :it]`, `fm = np.expand_dims(kv[it, :] * H[it, it - 1]`,1)
  and `em` a kartesian basis vector of shape `(1, kv.shape[1])`
  with `em[0, -1] == 1` and 0 elsewhere.

  Note that the caller is responsible for dtype consistency between
  the inputs, i.e. dtypes between all input arrays have to match.

  Args:
    matvec: The matrix vector product. This function has to be wrapped into
      `jax.tree_util.Partial`. `matvec` will be called as `matvec(x, *args)`
      for an input vector `x`.
    args: List of arguments to `matvec`.
    v0: Initial state to `matvec`.
    krylov_vectors: An array for storing the krylov vectors. The individual
      vectors are stored as columns. The shape of `krylov_vecs` has to be
      (num_krylov_vecs + 1, np.ravel(v0).shape[0]).
    H: Matrix of overlaps. The shape has to be
      (num_krylov_vecs + 1,num_krylov_vecs + 1).
    start: Integer denoting the start position where the first
      produced krylov_vector should be inserted into `krylov_vectors`
    num_krylov_vecs: Number of krylov iterations, should be identical to
      `krylov_vectors.shape[0] + 1`
    eps: Convergence parameter. Iteration is terminated if the norm of a
      krylov-vector falls below `eps`.

  Returns:
    kv: An array of krylov vectors
    H: A matrix of overlaps
    it: The number of performed iterations.
    converged: Whether convergence was achieved.

  """
<<<<<<< HEAD

  #@functools.partial(jax.jit, static_argnums=(5, 6, 7, 8))
  def _arnoldi_fact(matvec, args, v0, krylov_vectors, H, start, num_krylov_vecs,
                    eps, precision=jax.lax.Precision.HIGHEST):
    #TODO: fix docstring
=======
  JaxPrecisionType = type(jax.lax.Precision.DEFAULT)
  
  @functools.partial(jax.jit, static_argnums=(5, 6, 7, 8))
  def _arnoldi_fact(
      matvec: Callable, args: List, v0: jax.ShapedArray,
      krylov_vectors: jax.ShapedArray, H: jax.ShapedArray, start: int,
      num_krylov_vecs: int, eps: float, precision: JaxPrecisionType
  ) -> Tuple[jax.ShapedArray, jax.ShapedArray, int]:
>>>>>>> 75c46357
    """
    Compute an m-step arnoldi factorization of `matvec`, with
    m = min(`it`,`num_krylov_vecs`). The factorization will
    do at most `num_krylov_vecs` steps. The returned arrays
    `kv` and `H` will satisfy the Arnoldi recurrence relation
    ```
    matrix @ Vm - Vm @ Hm - fm * em = 0
    ```
    with `matrix` the matrix representation of `matvec` and
    `Vm =  jax.numpy.transpose(kv[:it, :])`,
    `Hm = H[:it, :it]`, `fm = np.expand_dims(kv[it, :] * H[it, it - 1]`,1)
    and `em` a cartesian basis vector of shape `(1, kv.shape[1])`
    with `em[0, -1] == 1` and 0 elsewhere.

    Note that the caller is responsible for dtype consistency between
    the inputs, i.e. dtypes between all input arrays have to match.

    Args:
      matvec: The matrix vector product.
      args: List of arguments to `matvec`.
      v0: Initial state to `matvec`.
      krylov_vectors: An array for storing the krylov vectors. The individual
        vectors are stored as columns.
        The shape of `krylov_vecs` has to be
        (num_krylov_vecs + 1, np.ravel(v0).shape[0]).
      H: Matrix of overlaps. The shape has to be
        (num_krylov_vecs + 1,num_krylov_vecs + 1).
      start: Integer denoting the start position where the first
        produced krylov_vector should be inserted into `krylov_vectors`
      num_krylov_vecs: Number of krylov iterations, should be identical to
        `krylov_vectors.shape[0] + 1`
      eps: Convergence parameter. Iteration is terminated if the norm of a
        krylov-vector falls below `eps`.
    Returns:
      jax.ShapedArray: An array of shape 
        `(num_krylov_vecs, np.prod(initial_state.shape))` of krylov vectors.
      jax.ShapedArray: Upper Hessenberg matrix of shape 
        `(num_krylov_vecs, num_krylov_vecs`) of the Arnoldi processs.
      jax.ShapedArray: The unnormalized residual of the Arnoldi process.
      int: The norm of the residual.
      int: The number of performed iterations.
      bool: if `True`: iteration hit an invariant subspace.
            if `False`: iteration terminated without encountering
            an invariant subspace.
    """

    # Note (mganahl): currently unused, but is very convenient to have
    # for further development and tests (it's usually more accurate than
    # classical gs)
    # Call signature:
    #```python
    # initial_vals = [Av.ravel(), krylov_vectors, i, H]
    # Av, krylov_vectors, _, H = jax.lax.fori_loop(
    #     0, i + 1, modified_gram_schmidt_step_arnoldi, initial_vals)
    #```
    def modified_gram_schmidt_step_arnoldi(j, vals): #pylint: disable=unused-variable
      """
      Single step of a modified gram-schmidt orthogonalization.
      Substantially more accurate than classical gram schmidt
      Args:
        j: Integer value denoting the vector to be orthogonalized.
        vals: A list of variables:
          `vector`: The current vector to be orthogonalized
          to all previous ones
          `krylov_vectors`: jax.array of collected krylov vectors
          `n`: integer denoting the column-position of the overlap
            <`krylov_vector`|`vector`> within `H`.
      Returns:
        updated vals.
  
      """
      vector, krylov_vectors, n, H = vals
      v = krylov_vectors[j, :]
      h = jax.numpy.vdot(v, vector, precision=precision)
      H = H.at[j, n].set(h)
      vector = vector - h * v
      return [vector, krylov_vectors, n, H]
    
    def iterative_classical_gram_schmidt(vector, krylov_vectors, iterations=2):
      """
      Orthogonalize `vector`  to all rows of `krylov_vectors`, using
      an iterated classical gram schmidt orthogonalization.
      Args:
        vector: Initial vector.
        krylov_vectors: Matrix of krylov vectors, each row is treated as a
          vector.
        iterations: Number of iterations.
      Returns:
        jax.ShapedArray: The orthogonalized vector.
        jax.ShapedArray: The overlaps of `vector` with all previous
          krylov vectors
      """
      vec = vector
      overlaps = 0
      for _ in range(iterations):
        ov = jax.numpy.dot(
            krylov_vectors.conj(), vec, precision=precision)
        vec = vec - jax.numpy.dot(
            ov, krylov_vectors, precision=precision)
        overlaps = overlaps + ov
      return vec, overlaps

    shape = v0.shape
    Z = jax.numpy.linalg.norm(v0)
    #only normalize if norm > eps, else return zero vector
    v = jax.lax.cond(Z > eps, lambda x: v0 / Z, lambda x: v0 * 0.0, None)
    krylov_vectors = krylov_vectors.at[start, :].set(jax.numpy.ravel(v))
    H = jax.lax.cond(
        start > 0,
        lambda x: jax.ops.index_update(H, jax.ops.index[x, x - 1], Z),
        lambda x: H, start)
    # body of the arnoldi iteration
    def body(vals):
      krylov_vectors, H, previous_vector, _, i = vals
      Av = matvec(previous_vector, *args)

      Av, overlaps = iterative_classical_gram_schmidt(
          Av.ravel(),
          (i >= jax.numpy.arange(krylov_vectors.shape[0]))[:, None] *
          krylov_vectors)
      H = H.at[:, i].set(overlaps)
      norm = jax.numpy.linalg.norm(Av)
      Av = jax.numpy.reshape(Av, shape)

      # only normalize if norm is larger than threshold,
      # otherwise return zero vector
      Av = jax.lax.cond(norm > eps, lambda x: Av/norm, lambda x: Av * 0.0, None)
      krylov_vectors, H = jax.lax.cond(
          i < num_krylov_vecs - 1,
          lambda x: (krylov_vectors.at[i + 1, :].set(Av.ravel()), H.at[i + 1, i].set(norm)), #pylint: disable=line-too-long
          lambda x: (x[0], x[1]),
          (krylov_vectors, H, Av, i, norm))

      return [krylov_vectors, H, Av, norm, i + 1]

    def cond_fun(vals):
      # Continue loop while iteration < num_krylov_vecs and norm > eps
      norm, iteration = vals[3], vals[4]
      counter_done = (iteration >= num_krylov_vecs)
      norm_not_too_small = norm > eps
      continue_iteration = jax.lax.cond(counter_done, lambda x: False,
                                        lambda x: norm_not_too_small, None)
      return continue_iteration

    initial_values = [krylov_vectors, H, v, Z, start]
    final_values = jax.lax.while_loop(cond_fun, body, initial_values)
    krylov_vectors, H, residual, norm, it = final_values
    return krylov_vectors, H, residual, norm, it, norm < eps

  return _arnoldi_fact

def _implicitly_restarted_arnoldi(jax: types.ModuleType) -> Callable:
  """
  Helper function to generate a jitted function to do an
  implicitly restarted arnoldi factorization of `matvec`. The
  returned routine finds the lowest `numeig`
  eigenvector-eigenvalue pairs of `matvec`
  by alternating between compression and re-expansion of an initial
  `num_krylov_vecs`-step Arnoldi factorization.

  Note: The caller has to ensure that the dtype of the return value
  of `matvec` matches the dtype of the initial state. Otherwise jax
  will raise a TypeError.

  The function signature of the returned function is
    Args:
      matvec: A callable representing the linear operator.
      args: Arguments to `matvec`.  `matvec` is called with
        `matvec(x, *args)` with `x` the input array on which
        `matvec` should act.
      initial_state: An starting vector for the iteration.
      num_krylov_vecs: Number of krylov vectors of the arnoldi factorization.
        numeig: The number of desired eigenvector-eigenvalue pairs.
      which: Which eigenvalues to target. Currently supported: `which = 'LR'`
        or `which = 'LM'`.
      eps: Convergence flag. If the norm of a krylov vector drops below `eps`
        the iteration is terminated.
      maxiter: Maximum number of (outer) iteration steps.
    Returns:
      eta, U: Two lists containing eigenvalues and eigenvectors.

  Args:
    jax: The jax module.
  Returns:
    Callable: A function performing an implicitly restarted
      Arnoldi factorization
  """

  arnoldi_fact = _generate_arnoldi_factorization(jax)

  # ######################################################
  # #######  NEW SORTING FUCTIONS INSERTED HERE  #########
  # ######################################################
  @functools.partial(jax.jit, static_argnums=(0,))
  def LR_sort(p, evals):
    inds = jax.numpy.argsort(jax.numpy.real(evals), kind='stable')[::-1]
    shifts = evals[inds][-p:]
    return shifts, inds

  # #######################################################
  # #######################################################
  # #######################################################

  @functools.partial(jax.jit, static_argnums=(3, 4))
  def shifted_QR(Vm, Hm, fm, numeig, sort_fun):
    ######################################################
    #######  NEW SORTING FUCTIONS INSERTED HERE  #########
    ######################################################
    ######################################################
    ######################################################
    evals, _ = jax.numpy.linalg.eig(Hm)
    shifts, _ = sort_fun(evals)
    # compress arnoldi factorization
    q = jax.numpy.zeros(Hm.shape[0], dtype=Hm.dtype)
    q = q.at[-1].set(1.0)

    def body(i, vals):
      Vm, Hm, q = vals
      Qj, _ = jax.numpy.linalg.qr(Hm - shifts[i] *
                                  jax.numpy.eye(Hm.shape[0], dtype=Hm.dtype))
      Hm = Qj.T.conj() @ Hm @ Qj
      Vm = Qj.T @ Vm
      q = q @ Qj
      return Vm, Hm, q

    Vm, Hm, q = jax.lax.fori_loop(0, shifts.shape[0], body,
                                  (Vm, Hm, q))
    fk = Vm[numeig, :] * Hm[numeig, numeig - 1] + fm * q[numeig - 1]
    return Vm, Hm, fk

  @functools.partial(jax.jit, static_argnums=(3,))
  def get_vectors(Vm, unitary, inds, numeig):
    def body_vector(i, vals):
      krv, unitary, states, inds = vals
      dim = unitary.shape[1]
      n, m = jax.numpy.divmod(i, dim)
      states = jax.ops.index_add(states, jax.ops.index[n, :],
                                 krv[m, :] * unitary[m, inds[n]])
      return [krv, unitary, states, inds]

    state_vectors = jax.numpy.zeros([numeig, Vm.shape[1]], dtype=Vm.dtype)
    _, _, state_vectors, _ = jax.lax.fori_loop(
        0, numeig * Vm.shape[0], body_vector,
        [Vm, unitary, state_vectors, inds])
    state_norms = jax.numpy.linalg.norm(state_vectors, axis=1)
    state_vectors = state_vectors / state_norms[:, None]
    return state_vectors

  @functools.partial(jax.jit, static_argnums=(2, 3))
  def check_eigvals_convergence_iram(beta_m, Hm, eps, numeig):
    eigvals, eigvecs = jax.numpy.linalg.eig(Hm)
    # TODO (mganahl) confirm that this is a valid matrix norm)
    Hm_norm = jax.numpy.linalg.norm(Hm)
    thresh = jax.numpy.maximum(
        jax.numpy.finfo(eigvals.dtype).eps * Hm_norm,
        jax.numpy.abs(eigvals[:numeig]) * eps)
    vals = jax.numpy.abs(eigvecs[numeig - 1, :numeig])
    return jax.numpy.all(beta_m * vals < thresh)

  @functools.partial(jax.jit, static_argnums=(3, 4, 5, 6, 7, 8))
  def implicitly_restarted_arnoldi_method(
      matvec, args, initial_state, num_krylov_vecs, numeig, which, eps,
      maxiter, precision) -> Tuple[List[Tensor], List[Tensor]]:
    """
    Implicitly restarted arnoldi factorization of `matvec`. The routine
    finds the lowest `numeig` eigenvector-eigenvalue pairs of `matvec`
    by alternating between compression and re-expansion of an initial
    `num_krylov_vecs`-step Arnoldi factorization.

    Note: The caller has to ensure that the dtype of the return value
    of `matvec` matches the dtype of the initial state. Otherwise jax
    will raise a TypeError.

    NOTE: Under certain circumstances, the routine can return spurious 
    eigenvalues 0.0: if the Arnoldi iteration terminated early
    (after numits < num_krylov_vecs iterations)
    and numeig > numits, then spurious 0.0 eigenvalues will be returned.

    Args:
      matvec: A callable representing the linear operator.
      args: Arguments to `matvec`.  `matvec` is called with
        `matvec(x, *args)` with `x` the input array on which
        `matvec` should act.
      initial_state: An starting vector for the iteration.
      dim: The matrix dimension of the linear operator `matvec`.
      num_krylov_vecs: Number of krylov vectors of the arnoldi factorization.
        numeig: The number of desired eigenvector-eigenvalue pairs.
      which: Which eigenvalues to target. 
        Currently supported: `which = 'LR'` (largest real part).
      eps: Convergence flag. If the norm of a krylov vector drops below `eps`
        the iteration is terminated.
      maxiter: Maximum number of (outer) iteration steps.
    Returns:
      List: Eigenvalues
      List: Eigenvectors
      bool: if `True`, routine terminated OK
            if `False`, result contains spurious eigenvalues 0.0
    
    """
    shape = initial_state.shape
    dtype = initial_state.dtype

    dim = np.prod(shape).astype(np.int32)
    num_expand = num_krylov_vecs - numeig

    if (num_expand <= 1) and (num_krylov_vecs < dim):
      raise ValueError(f"num_krylov_vecs must be between numeig + 1 <"
                       f" num_krylov_vecs <= dim = {dim},"
                       f" num_krylov_vecs = {num_krylov_vecs}")
    if numeig > dim:
      raise ValueError(f"number of requested eigenvalues numeig = {numeig} "
                       f"is larger than the dimension of the operator "
                       f"dim = {dim}")

    # initialize arrays
    Vm = jax.numpy.zeros(
        (num_krylov_vecs, jax.numpy.ravel(initial_state).shape[0]), dtype=dtype)
    Hm = jax.numpy.zeros((num_krylov_vecs, num_krylov_vecs), dtype=dtype)
    # perform initial arnoldi factorization
    Vm, Hm, residual, norm, numits, ar_converged = arnoldi_fact(
        matvec, args, initial_state, Vm, Hm, 0, num_krylov_vecs, eps, precision)
    fm = residual.ravel() * norm


    # sort_fun returns `num_expand` least relevant eigenvalues
    # (those to be projected out)
    if which == 'LR':
      sort_fun = jax.tree_util.Partial(functools.partial(LR_sort, num_expand))
    else:
      raise ValueError(f"which = {which} not implemented")

    it = 1  # we already did one arnoldi factorization
    if maxiter > 1:
      # cast arrays to correct complex dtype
      if Vm.dtype == np.float64:
        dtype = np.complex128
      elif Vm.dtype == np.float32:
        dtype = np.complex64
      elif Vm.dtype == np.complex128:
        dtype = Vm.dtype
      elif Vm.dtype == np.complex64:
        dtype = Vm.dtype
      else:
        raise TypeError(f'dtype {Vm.dtype} not supported')

      Vm = Vm.astype(dtype)
      Hm = Hm.astype(dtype)
      fm = fm.astype(dtype)

    def outer_loop(carry):
      Hm, Vm, fm, it, numits, ar_converged, _, _, = carry
      # perform shifted QR iterations to compress arnoldi factorization
      # Note that ||fk|| typically decreases as one iterates the outer loop
      # indicating that iram converges.
      # ||fk|| = \beta_m in reference above
      Vk, Hk, fk = shifted_QR(Vm, Hm, fm, numeig, sort_fun)
      # reset matrices
      Vk = Vk.at[numeig:, :].set(0.0)
      Hk = Hk.at[numeig:, :].set(0.0)
      Hk = Hk.at[:, numeig:].set(0.0)
      beta_k = jax.numpy.linalg.norm(fk)
      converged = check_eigvals_convergence_iram(beta_k, Hk, eps, numeig)

      def do_arnoldi(vals):
        Vk, Hk, fk = vals
        # restart
        Vm, Hm, residual, norm, numits, ar_converged = arnoldi_fact(
            matvec, args, jax.numpy.reshape(fk, shape), Vk, Hk, numeig,
            num_krylov_vecs, eps, precision)
        fm = residual.ravel() * norm
        return Vm, Hm, fm, norm, numits, ar_converged

      res = jax.lax.cond(
          converged, lambda x:
          (Vk, Hk, fk, jax.numpy.linalg.norm(fk), numeig, False),
          lambda x: do_arnoldi((Vk, Hk, fk)), None)

      Vm, Hm, fm, norm, numits, ar_converged = res
      out_vars = [
          Hm, Vm, fm, it + 1, numits, ar_converged, converged, norm
      ]
      return out_vars

    def cond_fun(carry):
      it, ar_converged, converged = carry[3], carry[5], carry[
          6]
      return jax.lax.cond(
          it < maxiter, lambda x: x, lambda x: False,
          jax.numpy.logical_not(jax.numpy.logical_or(converged, ar_converged)))

    converged = False
    carry = [Hm, Vm, fm, it, numits, ar_converged, converged, norm]
    res = jax.lax.while_loop(cond_fun, outer_loop, carry)
    Hm, Vm = res[0], res[1]
    numits, converged = res[4], res[6]
    # if `ar_converged` then `norm`is below convergence threshold
    # set it to 0.0 in this case to prevent `jnp.linalg.eig` from finding a
    # spurious eigenvalue of order `norm`.
    Hm = Hm.at[numits, numits - 1].set(
        jax.lax.cond(converged, lambda x: Hm.dtype.type(0.0), lambda x: x,
                     Hm[numits, numits - 1]))

    # if the Arnoldi-factorization stopped early (after `numit` iterations)
    # before exhausting the allowed size of the Krylov subspace,
    # (i.e. `numit` < 'num_krylov_vecs'), set elements
    # at positions m, n with m, n >= `numit` to 0.0.

    # FIXME (mganahl): under certain circumstances, the routine can still
    # return spurious 0 eigenvalues: if arnoldi terminated early
    # (after numits < num_krylov_vecs iterations)
    # and numeig > numits, then spurious 0.0 eigenvalues will be returned

    Hm = (numits > jax.numpy.arange(num_krylov_vecs))[:, None] * Hm * (
        numits > jax.numpy.arange(num_krylov_vecs))[None, :]
    eigvals, U = jax.numpy.linalg.eig(Hm)
    inds = jax.numpy.argsort(
        jax.numpy.real(eigvals[0:numeig]), kind='stable')[::-1]
    vectors = get_vectors(Vm, U, inds, numeig)
    return eigvals[inds], [
        jax.numpy.reshape(vectors[n, :], shape)
        for n in range(numeig)
    ], numits

  return implicitly_restarted_arnoldi_method


def gmres_wrapper(jax: types.ModuleType):
  """
  Allows Jax (the module) to be passed in as an argument rather than imported,
  since doing the latter breaks the build. In addition, instantiates certain
  of the enclosed functions as concrete objects within a Dict, allowing them to
  be cached. This avoids spurious recompilations that would otherwise be
  triggered by attempts to pass callables into Jitted functions.

  The important function here is functions["gmres_m"], which implements
  GMRES. The other functions are exposed only for testing.

  Args:
  ----
  jax: The imported Jax module.

  Returns:
  -------
  functions: A namedtuple of functions:
    functions.gmres_m = gmres_m
    functions.gmres_residual = gmres_residual
    functions.gmres_krylov = gmres_krylov
    functions.gs_step = _gs_step
    functions.kth_arnoldi_step = kth_arnoldi_step
    functions.givens_rotation = givens_rotation
  """
  jnp = jax.numpy
  JaxPrecisionType = type(jax.lax.Precision.DEFAULT)
  def gmres_m(
      A_mv: Callable, A_args: Sequence, b: jax.ShapedArray, x0: jax.ShapedArray,
      tol: float, atol: float, num_krylov_vectors: int, maxiter: int,
      precision: JaxPrecisionType) -> Tuple[jax.ShapedArray, float, int, bool]:
    """
    Solve A x = b for x using the m-restarted GMRES method. This is
    intended to be called via jax_backend.gmres.

    Given a linear mapping with (n x n) matrix representation
        A = A_mv(*A_args) gmres_m solves
        Ax = b          (1)
    where x and b are length-n vectors, using the method of
    Generalized Minimum RESiduals with M iterations per restart (GMRES_M).

    Args:
      A_mv: A function v0 = A_mv(v, *A_args) where v0 and v have the same shape.
      A_args: A list of positional arguments to A_mv.
      b: The b in A @ x = b.
      x0: Initial guess solution.
      tol, atol: Solution tolerance to achieve,
        norm(residual) <= max(tol * norm(b), atol).
        tol is also used to set the threshold at which the Arnoldi factorization
        terminates.
      num_krylov_vectors: Size of the Krylov space to build at each restart.
      maxiter: The Krylov space will be repeatedly rebuilt up to this many
        times.
    Returns:
      x: The approximate solution.
      beta: Norm of the residual at termination.
      n_iter: Number of iterations at termination.
      converged: Whether the desired tolerance was achieved.
    """
    num_krylov_vectors = min(num_krylov_vectors, b.size)
    x = x0
    b_norm = jnp.linalg.norm(b)
    tol = max(tol * b_norm, atol)
    for n_iter in range(maxiter):
      done, beta, x = gmres(A_mv, A_args, b, x, num_krylov_vectors, x0, tol,
                            b_norm, precision)
      if done:
        break
    return x, beta, n_iter, done

  def gmres(A_mv: Callable, A_args: Sequence, b: jax.ShapedArray,
            x: jax.ShapedArray, num_krylov_vectors: int, x0: jax.ShapedArray,
            tol: float, b_norm: float,
            precision: JaxPrecisionType) -> Tuple[bool, float, jax.ShapedArray]:
    """
    A single restart of GMRES.

    Args:
      A_mv: A function `v0 = A_mv(v, *A_args)` where `v0` and
                 `v` have the same shape.
      A_args: A list of positional arguments to A_mv.
      b: The `b` in `A @ x = b`.
      x: Initial guess solution.
      tol: Solution tolerance to achieve,
      num_krylov_vectors : Size of the Krylov space to build.
    Returns:
      done: Whether convergence was achieved.
      beta: Magnitude of residual (i.e. the error estimate).
      x: The approximate solution.
    """
    r, beta = gmres_residual(A_mv, A_args, b, x)
    k, V, R, beta_vec = gmres_krylov(A_mv, A_args, num_krylov_vectors,
                                     x0, r, beta, tol, b_norm, precision)
    x = gmres_update(k, V, R, beta_vec, x0)
    done = k < num_krylov_vectors - 1
    return done, beta, x

  @jax.jit
  def gmres_residual(A_mv: Callable, A_args: Sequence, b: jax.ShapedArray,
                     x: jax.ShapedArray) -> Tuple[jax.ShapedArray, float]:
    """
    Computes the residual vector r and its norm, beta, which is minimized by
    GMRES.

    Args:
      A_mv: A function v0 = A_mv(v, *A_args) where v0 and
        v have the same shape.
      A_args: A list of positional arguments to A_mv.
      b: The b in A @ x = b.
      x: Initial guess solution.
    Returns:
      r: The residual vector.
      beta: Its magnitude.
    """
    r = b - A_mv(x, *A_args)
    beta = jnp.linalg.norm(r)
    return r, beta

  def gmres_update(k: int, V: jax.ShapedArray, R: jax.ShapedArray,
                   beta_vec: jax.ShapedArray,
                   x0: jax.ShapedArray) -> jax.ShapedArray:
    """
    Updates the solution in response to the information computed by the
    main GMRES loop.

    Args:
      k: The final iteration which was reached by GMRES before convergence.
      V: The Arnoldi matrix of Krylov vectors.
      R: The R factor in H = QR where H is the Arnoldi overlap matrix.
      beta_vec: Stores the Givens factors used to map H into QR.
      x0: The initial guess solution.
    Returns:
      x: The updated solution.
    """
    q = min(k, R.shape[1])
    y = jax.scipy.linalg.solve_triangular(R[:q, :q], beta_vec[:q])
    x = x0 + V[:, :q] @ y
    return x

  @functools.partial(jax.jit, static_argnums=(2, 8))
  def gmres_krylov(
      A_mv: Callable, A_args: Sequence, n_kry: int, x0: jax.ShapedArray,
      r: jax.ShapedArray, beta: float, tol: float, b_norm: float,
      precision: JaxPrecisionType
  ) -> Tuple[int, jax.ShapedArray, jax.ShapedArray, jax.ShapedArray]:
    """
    Builds the Arnoldi decomposition of (A, v), where v is the normalized
    residual of the current solution estimate. The decomposition is
    returned as V, R, where V is the usual matrix of Krylov vectors and
    R is the upper triangular matrix in H = QR, with H the usual matrix
    of overlaps.

    Args:
      A_mv: A function `v0 = A_mv(v, *A_args)` where `v0` and
        `v` have the same shape.
      A_args: A list of positional arguments to A_mv.
      n_kry: Size of the Krylov space to build; this is called
        num_krylov_vectors in higher level code.
      x0: Guess solution.
      r: Residual vector.
      beta: Magnitude of r.
      tol: Solution tolerance to achieve.
      b_norm: Magnitude of b in Ax = b.
    Returns:
      k: Counts the number of iterations before convergence.
      V: The Arnoldi matrix of Krylov vectors.
      R: From H = QR where H is the Arnoldi matrix of overlaps.
      beta_vec: Stores Q implicitly as Givens factors.
    """
    n = r.size
    err = beta
    v = r / beta

    # These will store the Givens rotations used to update the QR decompositions
    # of the Arnoldi matrices.
    # cos : givens[0, :]
    # sine: givens[1, :]
    givens = jnp.zeros((2, n_kry), dtype=x0.dtype)
    beta_vec = jnp.zeros((n_kry + 1), dtype=x0.dtype)
    beta_vec = jax.ops.index_update(beta_vec, jax.ops.index[0], beta)
    V = jnp.zeros((n, n_kry + 1), dtype=x0.dtype)
    V = jax.ops.index_update(V, jax.ops.index[:, 0], v)
    R = jnp.zeros((n_kry + 1, n_kry), dtype=x0.dtype)

    # The variable data for the carry call. Each iteration modifies these
    # values and feeds the results to the next iteration.
    k = 0
    gmres_variables = (k, V, R, beta_vec, err,  # < The actual output we need.
                       givens)                  # < Modified between iterations.
    gmres_constants = (tol, A_mv, A_args, b_norm, n_kry)
    gmres_carry = (gmres_variables, gmres_constants)
    # The 'x' input for the carry call. Each iteration will receive an ascending
    # loop index (from the jnp.arange) along with the constant data
    # in gmres_constants.

    def gmres_krylov_work(gmres_carry: GmresCarryType) -> GmresCarryType:
      """
      Performs a single iteration of gmres_krylov. See that function for a more
      detailed description.
  
      Args:
        gmres_carry: The gmres_carry from gmres_krylov.
      Returns:
        gmres_carry: The updated gmres_carry.
      """
      gmres_variables, gmres_constants = gmres_carry
      k, V, R, beta_vec, err, givens = gmres_variables
      tol, A_mv, A_args, b_norm, _ = gmres_constants

      V, H = kth_arnoldi_step(k, A_mv, A_args, V, R, tol, precision)
      R_col, givens = apply_givens_rotation(H[:, k], givens, k)
      R = jax.ops.index_update(R, jax.ops.index[:, k], R_col[:])

      # Update the residual vector.
      cs, sn = givens[:, k] * beta_vec[k]
      beta_vec = jax.ops.index_update(beta_vec, jax.ops.index[k], cs)
      beta_vec = jax.ops.index_update(beta_vec, jax.ops.index[k + 1], sn)
      err = jnp.abs(sn) / b_norm
      gmres_variables = (k + 1, V, R, beta_vec, err, givens)
      return (gmres_variables, gmres_constants)

    def gmres_krylov_loop_condition(gmres_carry: GmresCarryType) -> bool:
      """
      This function dictates whether the main GMRES while loop will proceed.
      It is equivalent to:
        if k < n_kry and err > tol:
          return True
        else:
          return False
      where k, n_kry, err, and tol are unpacked from gmres_carry.
  
      Args:
        gmres_carry: The gmres_carry from gmres_krylov.
      Returns:
        (bool): Whether to continue iterating.
      """
      gmres_constants, gmres_variables = gmres_carry
      tol = gmres_constants[0]
      k = gmres_variables[0]
      err = gmres_variables[4]
      n_kry = gmres_constants[4]

      def is_iterating(k, n_kry):
        return k < n_kry

      def not_converged(args):
        err, tol = args
        return err >= tol
      return jax.lax.cond(is_iterating(k, n_kry),   # Predicate.
                          not_converged,            # Called if True.
                          lambda x: False,          # Called if False.
                          (err, tol))               # Arguments to calls.

    gmres_carry = jax.lax.while_loop(gmres_krylov_loop_condition,
                                     gmres_krylov_work,
                                     gmres_carry)
    gmres_variables, gmres_constants = gmres_carry
    k, V, R, beta_vec, err, givens = gmres_variables
    return (k, V, R, beta_vec)

  VarType = Tuple[int, jax.ShapedArray, jax.ShapedArray, jax.ShapedArray,
                  float, jax.ShapedArray]
  ConstType = Tuple[float, Callable, Sequence, jax.ShapedArray, int]
  GmresCarryType = Tuple[VarType, ConstType]


  @functools.partial(jax.jit, static_argnums=(6,))
  def kth_arnoldi_step(
      k: int, A_mv: Callable, A_args: Sequence, V: jax.ShapedArray,
      H: jax.ShapedArray, tol: float,
      precision: JaxPrecisionType) -> Tuple[jax.ShapedArray, jax.ShapedArray]:
    """
    Performs the kth iteration of the Arnoldi reduction procedure.
    Args:
      k: The current iteration.
      A_mv, A_args: A function A_mv(v, *A_args) performing a linear
        transformation on v.
      V: A matrix of size (n, K + 1), K > k such that each column in
        V[n, :k+1] stores a Krylov vector and V[:, k+1] is all zeroes.
      H: A matrix of size (K, K), K > k with H[:, k] all zeroes.
    Returns:
      V, H: With their k'th columns respectively filled in by a new
        orthogonalized Krylov vector and new overlaps.
    """

    def _gs_step(
        r: jax.ShapedArray,
        v_i: jax.ShapedArray) -> Tuple[jax.ShapedArray, jax.ShapedArray]:
      """
      Performs one iteration of the stabilized Gram-Schmidt procedure, with
      r to be orthonormalized against {v} = {v_0, v_1, ...}.
  
      Args:
        r: The new vector which is not in the initially orthonormal set.
        v_i: The i'th vector in that set.
      Returns:
        r_i: The updated r which is now orthonormal with v_i.
        h_i: The overlap of r with v_i.
      """
      h_i = jnp.vdot(v_i, r, precision=precision)
      r_i = r - h_i * v_i
      return r_i, h_i

    v = A_mv(V[:, k], *A_args)
    v_new, H_k = jax.lax.scan(_gs_step, init=v, xs=V.T)
    v_norm = jnp.linalg.norm(v_new)
    r_new = v_new / v_norm
    #  Normalize v unless it is the zero vector.
    r_new = jax.lax.cond(v_norm > tol,
                         lambda x: x[0] / x[1],
                         lambda x: 0.*x[0],
                         (v_new, v_norm)
                         )
    H = jax.ops.index_update(H, jax.ops.index[:, k], H_k)
    H = jax.ops.index_update(H, jax.ops.index[k+1, k], v_norm)
    V = jax.ops.index_update(V, jax.ops.index[:, k+1], r_new)
    return V, H

####################################################################
# GIVENS ROTATIONS
####################################################################
  @jax.jit
  def apply_rotations(H_col: jax.ShapedArray, givens: jax.ShapedArray,
                      k: int) -> jax.ShapedArray:
    """
    Successively applies each of the rotations stored in givens to H_col.

    Args:
      H_col : The vector to be rotated.
      givens: 2 x K, K > k matrix of rotation factors.
      k     : Iteration number.
    Returns:
      H_col : The rotated vector.
    """
    rotation_carry = (H_col, 0, k, givens)

    def loop_condition(carry):
      i = carry[1]
      k = carry[2]
      return jax.lax.cond(i < k, lambda x: True, lambda x: False, 0)

    def apply_ith_rotation(carry):
      H_col, i, k, givens = carry
      cs = givens[0, i]
      sn = givens[1, i]
      H_i = cs * H_col[i] - sn * H_col[i + 1]
      H_ip1 = sn * H_col[i] + cs * H_col[i + 1]
      H_col = jax.ops.index_update(H_col, jax.ops.index[i], H_i)
      H_col = jax.ops.index_update(H_col, jax.ops.index[i + 1], H_ip1)
      return (H_col, i + 1, k, givens)

    rotation_carry = jax.lax.while_loop(loop_condition,
                                        apply_ith_rotation,
                                        rotation_carry)
    H_col = rotation_carry[0]
    return H_col

  @jax.jit
  def apply_givens_rotation(H_col: jax.ShapedArray, givens: jax.ShapedArray,
                            k: int) -> Tuple[jax.ShapedArray, jax.ShapedArray]:
    """
    Applies the Givens rotations stored in the vectors cs and sn to the vector
    H_col. Then constructs a new Givens rotation that eliminates H_col's
    k'th element, yielding the corresponding column of the R in H's QR
    decomposition. Returns the new column of R along with the new Givens
    factors.

    Args:
      H_col : The column of H to be rotated.
      givens: A matrix representing the cosine and sine factors of the
        previous GMRES Givens rotations, in that order
        (i.e. givens[0, :] -> the cos factor).
      k     : Iteration number.
    Returns:
      R_col : The column of R obtained by transforming H_col.
      givens_k: The new elements of givens that zeroed out the k+1'th element
        of H_col.
    """
    # This call successively applies each of the
    # Givens rotations stored in givens[:, :k] to H_col.
    H_col = apply_rotations(H_col, givens, k)

    cs_k, sn_k = givens_rotation(H_col[k], H_col[k + 1])
    givens = jax.ops.index_update(givens, jax.ops.index[0, k], cs_k)
    givens = jax.ops.index_update(givens, jax.ops.index[1, k], sn_k)

    r_k = cs_k * H_col[k] - sn_k * H_col[k + 1]
    R_col = jax.ops.index_update(H_col, jax.ops.index[k], r_k)
    R_col = jax.ops.index_update(R_col, jax.ops.index[k + 1], 0.)
    return R_col, givens

  @jax.jit
  def givens_rotation(v1: float, v2: float) -> Tuple[float, float]:
    """
    Given scalars v1 and v2, computes cs = cos(theta) and sn = sin(theta)
    so that   [cs  -sn]  @ [v1] = [r]
              [sn   cs]    [v2]   [0]
    Args:
      v1, v2: The scalars.
    Returns:
      cs, sn: The rotation factors.
    """
    t = jnp.sqrt(v1**2 + v2**2)
    cs = v1 / t
    sn = -v2 / t
    return cs, sn

  fnames = [
      "gmres_m", "gmres_residual", "gmres_krylov",
      "kth_arnoldi_step", "givens_rotation"
  ]
  functions = [
      gmres_m, gmres_residual, gmres_krylov, kth_arnoldi_step,
      givens_rotation
  ]

  class Functions:

    def __init__(self, fun_dict):
      self.dict = fun_dict

    def __getattr__(self, name):
      return self.dict[name]

  return Functions(dict(zip(fnames, functions)))<|MERGE_RESOLUTION|>--- conflicted
+++ resolved
@@ -227,13 +227,6 @@
     converged: Whether convergence was achieved.
 
   """
-<<<<<<< HEAD
-
-  #@functools.partial(jax.jit, static_argnums=(5, 6, 7, 8))
-  def _arnoldi_fact(matvec, args, v0, krylov_vectors, H, start, num_krylov_vecs,
-                    eps, precision=jax.lax.Precision.HIGHEST):
-    #TODO: fix docstring
-=======
   JaxPrecisionType = type(jax.lax.Precision.DEFAULT)
   
   @functools.partial(jax.jit, static_argnums=(5, 6, 7, 8))
@@ -242,7 +235,6 @@
       krylov_vectors: jax.ShapedArray, H: jax.ShapedArray, start: int,
       num_krylov_vecs: int, eps: float, precision: JaxPrecisionType
   ) -> Tuple[jax.ShapedArray, jax.ShapedArray, int]:
->>>>>>> 75c46357
     """
     Compute an m-step arnoldi factorization of `matvec`, with
     m = min(`it`,`num_krylov_vecs`). The factorization will
