--- conflicted
+++ resolved
@@ -357,76 +357,6 @@
     self.bs.set_caching_status(enable_caching)
     if enable_caching:
       cache_was_empty = self.bs.get_cacher().is_empty
-<<<<<<< HEAD
-      
-    vector_n = initial_state
-    vector_n.contiguous()  # bring into contiguous memory layout
-
-    Z = self.norm(vector_n)
-    vector_n /= Z
-    norms_vector_n = []
-    diag_elements = []
-    krylov_vecs = []
-    first = True
-    eigvalsold = []
-
-    for it in range(num_krylov_vecs):
-      # normalize the current vector:
-      norm_vector_n = self.norm(vector_n)
-      if abs(norm_vector_n) < delta:
-        # we found an invariant subspace, time to stop
-        break
-      norms_vector_n.append(norm_vector_n)
-      vector_n = vector_n / norms_vector_n[-1]
-      # store the Lanczos vector for later
-      if reorthogonalize:
-        # vector_n is always in contiguous memory layout at this point
-        for v in krylov_vecs:
-          v.contiguous()  # make sure storage layouts are matching
-          # it's save to operate on the tensor data now (pybass some checks)
-          vector_n.data -= numpy.dot(numpy.conj(v.data), vector_n.data) * v.data
-      krylov_vecs.append(vector_n)
-      A_vector_n = A(vector_n, *args)
-      A_vector_n.contiguous()  # contiguous memory layout
-
-      # operate on tensor-data for scalar products
-      # this can be potentially problematic if vector_n and A_vector_n
-      # have non-matching shapes due to an erroneous matvec.
-      # If this is the case though an error will be thrown at line 281
-      diag_elements.append(
-          numpy.dot(numpy.conj(vector_n.data), A_vector_n.data))
-
-      if (it > 0) and (it % ndiag == 0) and (len(diag_elements) >= numeig):
-        # diagonalize the effective Hamiltonian
-        A_tridiag = numpy.diag(diag_elements) + numpy.diag(
-            norms_vector_n[1:], 1) + numpy.diag(
-                numpy.conj(norms_vector_n[1:]), -1)
-        eigvals, u = numpy.linalg.eigh(A_tridiag)
-        if not first:
-          if numpy.linalg.norm(eigvals[0:numeig] - eigvalsold[0:numeig]) < tol:
-            break
-        first = False
-        eigvalsold = eigvals[0:numeig]
-      if it > 0:
-        A_vector_n -= (krylov_vecs[-1] * diag_elements[-1])
-        A_vector_n -= (krylov_vecs[-2] * norms_vector_n[-1])
-      else:
-        A_vector_n -= (krylov_vecs[-1] * diag_elements[-1])
-      vector_n = A_vector_n
-
-    A_tridiag = numpy.diag(diag_elements) + numpy.diag(
-        norms_vector_n[1:], 1) + numpy.diag(numpy.conj(norms_vector_n[1:]), -1)
-    eigvals, u = numpy.linalg.eigh(A_tridiag)
-    eigenvectors = []
-    eigvals = numpy.array(eigvals).astype(A_tridiag.dtype)
-
-    for n2 in range(min(numeig, len(eigvals))):
-      state = self.zeros(initial_state.sparse_shape, initial_state.dtype)
-      for n1, vec in enumerate(krylov_vecs):
-        state += vec * u[n1, n2]
-      eigenvectors.append(state / self.norm(state))
-
-=======
     try:
       vector_n = initial_state
       vector_n.contiguous()  # bring into contiguous memory layout
@@ -506,7 +436,6 @@
         self.bs.clear_cache()
       raise e
     
->>>>>>> 468f417e
     self.bs.set_caching_status(former_caching_status)
     if enable_caching and cache_was_empty:
       self.bs.clear_cache()
