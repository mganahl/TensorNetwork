# Copyright 2019 The TensorNetwork Authors
#
# Licensed under the Apache License, Version 2.0 (the "License");
# you may not use this file except in compliance with the License.
# You may obtain a copy of the License at
#
#      http://www.apache.org/licenses/LICENSE-2.0
#
# Unless required by applicable law or agreed to in writing, software
# distributed under the License is distributed on an "AS IS" BASIS,
# WITHOUT WARRANTIES OR CONDITIONS OF ANY KIND, either express or implied.
# See the License for the specific language governing permissions and
# limitations under the License.
#pyling: disable=line-too-long
from typing import Optional, Any, Sequence, Tuple, Callable, List, Text, Type
from typing import Union
from tensornetwork.backends import abstract_backend
from tensornetwork.backends.symmetric import decompositions
from tensornetwork.block_sparse.index import Index
from tensornetwork.block_sparse.blocksparsetensor import BlockSparseTensor
import warnings
import scipy as sp
import scipy.sparse.linalg
import tensornetwork.block_sparse as bs
import numpy
Tensor = Any

# pylint: disable=abstract-method
class SymmetricBackend(abstract_backend.AbstractBackend):
  """See base_backend.BaseBackend for documentation."""

  def __init__(self) -> None:
    super().__init__()
    self.bs = bs
    self.name = "symmetric"

  def tensordot(self, a: Tensor, b: Tensor,
                axes: Union[int, Sequence[Sequence[int]]]) -> Tensor:
    return self.bs.tensordot(a, b, axes)

  def reshape(self, tensor: Tensor, shape: Tensor) -> Tensor:
    return self.bs.reshape(tensor, numpy.asarray(shape).astype(numpy.int32))

  def transpose(self, tensor, perm=None) -> Tensor:
    if perm is None:
      perm = tuple(range(tensor.ndim - 1, -1, -1))
    return self.bs.transpose(tensor, perm)

  def svd(
      self,
      tensor: Tensor,
      pivot_axis: int = -1,
      max_singular_values: Optional[int] = None,
      max_truncation_error: Optional[float] = None,
      relative: Optional[bool] = False
  ) -> Tuple[Tensor, Tensor, Tensor, Tensor]:
    return decompositions.svd(self.bs, tensor, pivot_axis, max_singular_values,
                              max_truncation_error, relative)

  def qr(
      self,
      tensor: Tensor,
      pivot_axis: int = -1,
      non_negative_diagonal: bool = False
  ) -> Tuple[Tensor, Tensor]:
    if non_negative_diagonal:
      errstr = "Can't specify non_negative_diagonal with BlockSparse."
      raise NotImplementedError(errstr)
    return decompositions.qr(self.bs, tensor, pivot_axis)

  def rq(
      self,
      tensor: Tensor,
      pivot_axis: int = -1,
      non_negative_diagonal: bool = False
  ) -> Tuple[Tensor, Tensor]:
    if non_negative_diagonal:
      errstr = "Can't specify non_negative_diagonal with BlockSparse."
      raise NotImplementedError(errstr)
    return decompositions.rq(self.bs, tensor, pivot_axis)

  def shape_concat(self, values: Tensor, axis: int) -> Tensor:
    return numpy.concatenate(values, axis)

  def shape_tensor(self, tensor: Tensor) -> Tensor:
    return tensor.shape

  def shape_tuple(self, tensor: Tensor) -> Tuple[Optional[int], ...]:
    return tensor.shape

  def sparse_shape(self, tensor: Tensor) -> Tuple[Optional[int], ...]:
    return tensor.sparse_shape

  def shape_prod(self, values: Tensor) -> Tensor:
    return numpy.prod(values)

  def sqrt(self, tensor: Tensor) -> Tensor:
    return self.bs.sqrt(tensor)

  def convert_to_tensor(self, tensor: Tensor) -> Tensor:
    if numpy.isscalar(tensor):
      tensor = BlockSparseTensor(
          data=tensor, charges=[], flows=[], order=[], check_consistency=False)

    if not isinstance(tensor, BlockSparseTensor):
      raise TypeError(
          "cannot convert tensor of type `{}` to `BlockSparseTensor`".format(
              type(tensor)))
    return tensor

  def outer_product(self, tensor1: Tensor, tensor2: Tensor) -> Tensor:
    return self.bs.tensordot(tensor1, tensor2, 0)

  def einsum(self,
             expression: str,
             *tensors: Tensor,
             optimize: bool = True) -> Tensor:
    raise NotImplementedError("`einsum` currently not implemented")

  def norm(self, tensor: Tensor) -> Tensor:
    return self.bs.norm(tensor)

  def eye(self,
          N: Index,
          dtype: Optional[numpy.dtype] = None,
          M: Optional[Index] = None) -> Tensor:
    dtype = dtype if dtype is not None else numpy.float64

    return self.bs.eye(N, M, dtype=dtype)

  def ones(self,
           shape: Sequence[Index],
           dtype: Optional[numpy.dtype] = None) -> Tensor:
    dtype = dtype if dtype is not None else numpy.float64
    return self.bs.ones(shape, dtype=dtype)

  def zeros(self,
            shape: Sequence[Index],
            dtype: Optional[numpy.dtype] = None) -> Tensor:
    dtype = dtype if dtype is not None else numpy.float64
    return self.bs.zeros(shape, dtype=dtype)

  def randn(self,
            shape: Sequence[Index],
            dtype: Optional[numpy.dtype] = None,
            seed: Optional[int] = None) -> Tensor:

    if seed:
      numpy.random.seed(seed)
    return self.bs.randn(shape, dtype)

  def random_uniform(self,
                     shape: Sequence[Index],
                     boundaries: Optional[Tuple[float, float]] = (0.0, 1.0),
                     dtype: Optional[numpy.dtype] = None,
                     seed: Optional[int] = None) -> Tensor:

    if seed:
      numpy.random.seed(seed)
    dtype = dtype if dtype is not None else numpy.float64
    return self.bs.random(shape, boundaries, dtype)

  def conj(self, tensor: Tensor) -> Tensor:
    return self.bs.conj(tensor)

  def eigh(self, matrix: Tensor) -> Tuple[Tensor, Tensor]:
    return self.bs.eigh(matrix)

  def eigs(self,#pylint: disable=arguments-differ
           A: Callable,
           args: Optional[List] = None,
           initial_state: Optional[Tensor] = None,
           shape: Optional[Tuple[Index, ...]] = None,
           dtype: Optional[Type[numpy.number]] = None,
           num_krylov_vecs: int = 50,
           numeig: int = 6,
           tol: float = 1E-8,
           which: Text = 'LR',
           maxiter: Optional[int] = None,
           enable_caching: bool = True) -> Tuple[Tensor, List]:
    """
    Arnoldi method for finding the lowest eigenvector-eigenvalue pairs
    of a linear operator `A`.
    If no `initial_state` is provided then `shape`  and `dtype` are required
    so that a suitable initial state can be randomly generated.
    This is a wrapper for scipy.sparse.linalg.eigs which only supports
    a subset of the arguments of scipy.sparse.linalg.eigs.
    Note: read notes for `enable_caching` carefully.

    Args:
      A: A (sparse) implementation of a linear operator
      args: A list of arguments to `A`.  `A` will be called as
        `res = A(initial_state, *args)`.
      initial_state: An initial vector for the algorithm. If `None`,
        a random initial `Tensor` is created using the `numpy.random.randn`
        method.
      shape: The shape of the input-dimension of `A`.
      dtype: The dtype of the input `A`. If both no `initial_state` is provided,
        a random initial state with shape `shape` and dtype `dtype` is created.
      num_krylov_vecs: The number of iterations (number of krylov vectors).
      numeig: The nummber of eigenvector-eigenvalue pairs to be computed.
        If `numeig > 1`, `reorthogonalize` has to be `True`.
      tol: The desired precision of the eigenvalus. Uses
      which : ['LM' | 'SM' | 'LR' | 'SR' | 'LI']
        Which `k` eigenvectors and eigenvalues to find:
            'LM' : largest magnitude
            'SM' : smallest magnitude
            'LR' : largest real part
            'SR' : smallest real part
            'LI' : largest imaginary part
      maxiter: The maximum number of iterations.
      enable_caching: If `True`, block-data during calls to `matvec` are cached
        for later reuse. Note: usually it is save to enable_caching, unless
        `matvec` uses matrix decompositions like SVD, QR, eigh, eig or similar.
        In this case, if one does a large number of krylov steps, this can lead
        to memory clutter and/or overflow.

    Returns:
       `np.ndarray`: An array of `numeig` lowest eigenvalues
       `list`: A list of `numeig` lowest eigenvectors
    """

    if args is None:
      args = []

    if which in ('SI', 'LI'):
      raise ValueError(f'which = {which} is currently not supported.')

    if numeig + 1 >= num_krylov_vecs:
      raise ValueError("`num_krylov_vecs` > `numeig + 1` required")

    if initial_state is None:
      if (shape is None) or (dtype is None):
        raise ValueError("if no `initial_state` is passed, then `shape` and"
                         "`dtype` have to be provided")
      initial_state = self.randn(shape, dtype)

    if not isinstance(initial_state, BlockSparseTensor):
      raise TypeError("Expected a `BlockSparseTensor`. Got {}".format(
          type(initial_state)))
<<<<<<< HEAD
=======
    
>>>>>>> 99420d5f
    initial_state.contiguous(inplace=True)
    dim = len(initial_state.data)
    def matvec(vector):
      tmp.data = vector
      res = A(tmp, *args)
      res.contiguous(inplace=True)
      return res.data
    tmp = BlockSparseTensor(
        numpy.empty(0, dtype=initial_state.dtype),
        initial_state._charges,
        initial_state._flows,
        check_consistency=False)
    lop = sp.sparse.linalg.LinearOperator(
        dtype=initial_state.dtype, shape=(dim, dim), matvec=matvec)

    former_caching_status = self.bs.get_caching_status()
    self.bs.set_caching_status(enable_caching)
    if enable_caching:
      cache_was_empty = self.bs.get_cacher().is_empty
    try:
      eta, U = sp.sparse.linalg.eigs(
          A=lop,
          k=numeig,
          which=which,
          v0=initial_state.data,
          ncv=num_krylov_vecs,
          tol=tol,
          maxiter=maxiter)
    except Exception as e:
      #set caching status back to what it was
      self.bs.set_caching_status(former_caching_status)
      if enable_caching and cache_was_empty:
        self.bs.clear_cache()
      raise e

    eVs = [
        BlockSparseTensor(
            U[:, n],
            initial_state._charges,
            initial_state._flows,
            check_consistency=False) for n in range(numeig)
    ]

    self.bs.set_caching_status(former_caching_status)
    if enable_caching and cache_was_empty:
      self.bs.clear_cache()

    return eta, eVs

  def eigsh_lanczos(self, #pylint: disable=arguments-differ
                    A: Callable,
                    args: Optional[List[Tensor]] = None,
                    initial_state: Optional[Tensor] = None,
                    shape: Optional[Tuple] = None,
                    dtype: Optional[Type[numpy.number]] = None,
                    num_krylov_vecs: int = 20,
                    numeig: int = 1,
                    tol: float = 1E-8,
                    delta: float = 1E-8,
                    ndiag: int = 20,
                    reorthogonalize: bool = False,
                    enable_caching: bool = True) -> Tuple[Tensor, List]:
    """
    Lanczos method for finding the lowest eigenvector-eigenvalue pairs
    of a linear operator `A`.
    Note: read notes for `enable_caching` carefully.
    Args:
      A: A (sparse) implementation of a linear operator.
         Call signature of `A` is `res = A(vector, *args)`, where `vector`
         can be an arbitrary `Tensor`, and `res.shape` has to be `vector.shape`.
      arsg: A list of arguments to `A`.  `A` will be called as
        `res = A(initial_state, *args)`.
      initial_state: An initial vector for the Lanczos algorithm. If `None`,
        a random initial `Tensor` is created using the `backend.randn` method
      shape: The shape of the input-dimension of `A`.
      dtype: The dtype of the input `A`. If both no `initial_state` is provided,
        a random initial state with shape `shape` and dtype `dtype` is created.
      num_krylov_vecs: The number of iterations (number of krylov vectors).
      numeig: The nummber of eigenvector-eigenvalue pairs to be computed.
        If `numeig > 1`, `reorthogonalize` has to be `True`.
      tol: The desired precision of the eigenvalus. Uses
        `numpy.linalg.norm(eigvalsnew[0:numeig] - eigvalsold[0:numeig]) < tol`
        as stopping criterion between two diagonalization steps of the
        tridiagonal operator.
      delta: Stopping criterion for Lanczos iteration.
        If a Krylov vector :math: `x_n` has an L2 norm
        :math:`\\lVert x_n\\rVert < delta`, the iteration
        is stopped. It means that an (approximate) invariant subspace has
        been found.
      ndiag: The tridiagonal Operator is diagonalized every `ndiag` iterations
        to check convergence.
      reorthogonalize: If `True`, Krylov vectors are kept orthogonal by
        explicit orthogonalization (more costly than `reorthogonalize=False`)
      enable_caching: If `True`, block-data during calls to `matvec` is cached
        for later reuse. Note: usually it is safe to enable_caching, unless
        `matvec` uses matrix decompositions like SVD, QR, eigh, eig or similar.
        In this case, if one does a large number of krylov steps, this can lead
        to memory clutter and/or OOM errors.

    Returns:
      (eigvals, eigvecs)
       eigvals: A list of `numeig` lowest eigenvalues
       eigvecs: A list of `numeig` lowest eigenvectors
    """

    if args is None:
      args = []
    if num_krylov_vecs < numeig:
      raise ValueError('`num_krylov_vecs` >= `numeig` required!')

    if numeig > 1 and not reorthogonalize:
      raise ValueError(
          "Got numeig = {} > 1 and `reorthogonalize = False`. "
          "Use `reorthogonalize=True` for `numeig > 1`".format(numeig))
    if initial_state is None:
      if (shape is None) or (dtype is None):
        raise ValueError("if no `initial_state` is passed, then `shape` and"
                         "`dtype` have to be provided")
      initial_state = self.randn(shape, dtype)

    if not isinstance(initial_state, BlockSparseTensor):
      raise TypeError("Expected a `BlockSparseTensor`. Got {}".format(
          type(initial_state)))

    former_caching_status = self.bs.get_caching_status()
    self.bs.set_caching_status(enable_caching)
    if enable_caching:
      cache_was_empty = self.bs.get_cacher().is_empty
    try:
      vector_n = initial_state
      vector_n.contiguous(inplace=True)  # bring into contiguous memory layout

      Z = self.norm(vector_n)
      vector_n /= Z
      norms_vector_n = []
      diag_elements = []
      krylov_vecs = []
      first = True
      eigvalsold = []

      for it in range(num_krylov_vecs):
        # normalize the current vector:
        norm_vector_n = self.norm(vector_n)
        if abs(norm_vector_n) < delta:
          # we found an invariant subspace, time to stop
          break
        norms_vector_n.append(norm_vector_n)
        vector_n = vector_n / norms_vector_n[-1]
        # store the Lanczos vector for later
        if reorthogonalize:
          # vector_n is always in contiguous memory layout at this point
          for v in krylov_vecs:
            v.contiguous(inplace=True)  # make sure storage layouts are matching
            # it's save to operate on the tensor data now (pybass some checks)
            vector_n.data -= numpy.dot(numpy.conj(v.data),
                                       vector_n.data) * v.data
        krylov_vecs.append(vector_n)
        A_vector_n = A(vector_n, *args)
        A_vector_n.contiguous(inplace=True)  # contiguous memory layout

        # operate on tensor-data for scalar products
        # this can be potentially problematic if vector_n and A_vector_n
        # have non-matching shapes due to an erroneous matvec.
        # If this is the case though an error will be thrown at line 281
        diag_elements.append(
            numpy.dot(numpy.conj(vector_n.data), A_vector_n.data))

        if (it > 0) and (it % ndiag == 0) and (len(diag_elements) >= numeig):
          # diagonalize the effective Hamiltonian
          A_tridiag = numpy.diag(diag_elements) + numpy.diag(
              norms_vector_n[1:], 1) + numpy.diag(
                  numpy.conj(norms_vector_n[1:]), -1)
          eigvals, u = numpy.linalg.eigh(A_tridiag)
          if not first:
            if numpy.linalg.norm(eigvals[0:numeig] -
                                 eigvalsold[0:numeig]) < tol:
              break
          first = False
          eigvalsold = eigvals[0:numeig]
        if it > 0:
          A_vector_n -= (krylov_vecs[-1] * diag_elements[-1])
          A_vector_n -= (krylov_vecs[-2] * norms_vector_n[-1])
        else:
          A_vector_n -= (krylov_vecs[-1] * diag_elements[-1])
        vector_n = A_vector_n

      A_tridiag = numpy.diag(diag_elements) + numpy.diag(
          norms_vector_n[1:], 1) + numpy.diag(
              numpy.conj(norms_vector_n[1:]), -1)
      eigvals, u = numpy.linalg.eigh(A_tridiag)
      eigenvectors = []
      eigvals = numpy.array(eigvals).astype(A_tridiag.dtype)

      for n2 in range(min(numeig, len(eigvals))):
        state = self.zeros(initial_state.sparse_shape, initial_state.dtype)
        for n1, vec in enumerate(krylov_vecs):
          state += vec * u[n1, n2]
        eigenvectors.append(state / self.norm(state))

    except Exception as e:
      # reset caching status to what it was in case of
      # and exception
      self.bs.set_caching_status(former_caching_status)
      if enable_caching and cache_was_empty:
        self.bs.clear_cache()
      raise e

    self.bs.set_caching_status(former_caching_status)
    if enable_caching and cache_was_empty:
      self.bs.clear_cache()

    return eigvals[0:numeig], eigenvectors

  def gmres(self,#pylint: disable=arguments-differ
            A_mv: Callable,
            b: BlockSparseTensor,
            A_args: Optional[List] = None,
            A_kwargs: Optional[dict] = None,
            x0: Optional[BlockSparseTensor] = None,
            tol: float = 1E-05,
            atol: Optional[float] = None,
            num_krylov_vectors: Optional[int] = None,
            maxiter: Optional[int] = 1,
            M: Optional[Callable] = None,
            enable_caching: bool = True) -> Tuple[BlockSparseTensor, int]:
    """ GMRES solves the linear system A @ x = b for x given a vector `b` and
    a general (not necessarily symmetric/Hermitian) linear operator `A`.

    As a Krylov method, GMRES does not require a concrete matrix representation
    of the n by n `A`, but only a function
    `vector1 = A_mv(vector0, *A_args, **A_kwargs)`
    prescribing a one-to-one linear map from vector0 to vector1 (that is,
    A must be square, and thus vector0 and vector1 the same size). If `A` is a
    dense matrix, or if it is a symmetric/Hermitian operator, a different
    linear solver will usually be preferable.

    GMRES works by first constructing the Krylov basis
    K = (x0, A_mv@x0, A_mv@A_mv@x0, ..., (A_mv^num_krylov_vectors)@x_0) and then
    solving a certain dense linear system K @ q0 = q1 from whose solution x can
    be approximated. For `num_krylov_vectors = n` the solution is provably exact
    in infinite precision, but the expense is cubic in `num_krylov_vectors` so
    one is typically interested in the `num_krylov_vectors << n` case.
    The solution can in this case be repeatedly
    improved, to a point, by restarting the Arnoldi iterations each time
    `num_krylov_vectors` is reached. Unfortunately the optimal parameter choices
    balancing expense and accuracy are difficult to predict in advance, so
    applying this function requires a degree of experimentation.

    In a tensor network code one is typically interested in A_mv implementing
    some tensor contraction. This implementation thus allows `b` and `x0` to be
    of whatever arbitrary, though identical, shape `b = A_mv(x0, ...)` expects.
    Reshaping to and from a matrix problem is handled internally.

    The numpy backend version of GMRES is simply an interface to
    `scipy.sparse.linalg.gmres`, itself an interace to ARPACK.
    SciPy 1.1.0 or newer (May 05 2018) is required.

    Args:
      A_mv: A function `v0 = A_mv(v, *A_args, **A_kwargs)` where `v0` and
        `v` have the same shape.
      b: The `b` in `A @ x = b`; it should be of the shape `A_mv`
        operates on.
      A_args: Positional arguments to `A_mv`, supplied to this interface
        as a list. Default: None.
      A_kwargs: Keyword arguments to `A_mv`, supplied to this interface
        as a dictionary.
                 Default: None.
      x0: An optional guess solution. Zeros are used by default.
        If `x0` is supplied, its shape and dtype must match those of
        b`, or an error will be thrown. Default: zeros.
      tol, atol: Solution tolerance to achieve, 
        norm(residual) <= max(tol*norm(b), atol). Default: tol=1E-05
                          atol=tol
      num_krylov_vectors: Size of the Krylov space to build at each restart.
        Expense is cubic in this parameter. If supplied, it must be
        an integer in 0 < num_krylov_vectors <= b.size. Default: b.size.
      maxiter: The Krylov space will be repeatedly rebuilt up to this many
        times. Large values of this argument
        should be used only with caution, since especially for nearly
        symmetric matrices and small `num_krylov_vectors` convergence
        might well freeze at a value significantly larger than `tol`.
        Default: 1
      M: Inverse of the preconditioner of A; see the docstring for
        `scipy.sparse.linalg.gmres`. This is only supported in the
        numpy backend. Supplying this argument to other backends will
        trigger NotImplementedError. Default: None.
      enable_caching: If `True`, block-data during calls to `matvec` is cached
        for later reuse. Note: usually it is safe to enable_caching, unless 
        `matvec` uses matrix decompositions like SVD, QR, eigh, eig or similar.
        In this case, if one does a large number of krylov steps, this can lead 
        to memory clutter and/or OOM errors.
    Raises:
      ValueError: -if `x0` is supplied but its shape differs from that of `b`.
                  -if the ARPACK solver reports a breakdown (which usually 
                   indicates some kind of floating point issue).
                  -if num_krylov_vectors is 0 or exceeds b.size.
                  -if tol was negative.
      TypeError:  -if the dtype of `x0` and `b` are mismatching.

    Returns:
      x: The converged solution. It has the same shape as `b`.
      info: 0 if convergence was achieved, the number of restarts otherwise.
    """

    if x0 is None:
      x0 = self.bs.randn_like(b)

    if not self.bs.compare_shapes(x0, b):
      errstring = (f"x0.sparse_shape = \n{x0.sparse_shape} \ndoes not match "
                   f"b.sparse_shape = \n{b.sparse_shape}.")
      raise ValueError(errstring)

    if x0.dtype != b.dtype:
      raise TypeError(f"x0.dtype = {x0.dtype} does not"
                      f" match b.dtype = {b.dtype}")

    if num_krylov_vectors is None:
      num_krylov_vectors = b.size

    if num_krylov_vectors <= 0 or num_krylov_vectors > b.size:
      errstring = (f"num_krylov_vectors must be in "
                   f"0 < {num_krylov_vectors} <= {b.size}.")
      raise ValueError(errstring)
    if tol < 0:
      raise ValueError(f"tol = {tol} must be positive.")

    if atol is None:
      atol = tol
    elif atol < 0:
      raise ValueError(f"atol = {atol} must be positive.")

    if A_args is None:
      A_args = []
    if A_kwargs is None:
      A_kwargs = {}

    x0.contiguous(inplace=True)
    b.contiguous(inplace=True)
    tmp = BlockSparseTensor(
        numpy.empty(0, dtype=x0.dtype),
        x0._charges,
        x0._flows,
        check_consistency=False)
    def matvec(vector):
      tmp.data = vector
      res = A_mv(tmp, *A_args, **A_kwargs)
      res.contiguous(inplace=True)
      return res.data

    dim = len(x0.data)
    A_op = sp.sparse.linalg.LinearOperator(
        dtype=x0.dtype, shape=(dim, dim), matvec=matvec)

    former_caching_status = self.bs.get_caching_status()
    self.bs.set_caching_status(enable_caching)
    if enable_caching:
      cache_was_empty = self.bs.get_cacher().is_empty
    try:
      x, info = sp.sparse.linalg.gmres(
          A_op,
          b.data,
          x0.data,
          tol=tol,
          atol=atol,
          restart=num_krylov_vectors,
          maxiter=maxiter,
          M=M)
    except Exception as e:
      #set caching status back to what it was
      self.bs.set_caching_status(former_caching_status)
      if enable_caching and cache_was_empty:
        self.bs.clear_cache()
      raise e

    if info < 0:
      raise ValueError("ARPACK gmres received illegal input or broke down.")
    if info > 0:
      warnings.warn("gmres did not converge.")
    tmp.data = x
    return tmp, info

  def addition(self, tensor1: Tensor, tensor2: Tensor) -> Tensor:
    return tensor1 + tensor2

  def subtraction(self, tensor1: Tensor, tensor2: Tensor) -> Tensor:
    return tensor1 - tensor2

  def multiply(self, tensor1: Tensor, tensor2: Tensor) -> Tensor:
    return tensor1 * tensor2

  def divide(self, tensor1: Tensor, tensor2: Tensor) -> Tensor:
    return tensor1 / tensor2

  def inv(self, matrix: Tensor) -> Tensor:
    if len(matrix.shape) > 2:
      raise ValueError("input to symmetric backend method `inv` has shape {}."
                       " Only matrices are supported.".format(matrix.shape))
    return self.bs.inv(matrix)

  def broadcast_right_multiplication(self, tensor1: Tensor,
                                     tensor2: Tensor) -> Tensor:
    if tensor2.ndim != 1:
      raise ValueError("only order-1 tensors are allowed for `tensor2`,"
                       " found `tensor2.shape = {}`".format(tensor2.shape))
    return self.tensordot(tensor1, self.diagflat(tensor2),
                          ([len(tensor1.shape) - 1], [0]))

  def broadcast_left_multiplication(self, tensor1: Tensor,
                                    tensor2: Tensor) -> Tensor:
    if len(tensor1.shape) != 1:
      raise ValueError("only order-1 tensors are allowed for `tensor1`,"
                       " found `tensor1.shape = {}`".format(tensor1.shape))
    return self.tensordot(self.diagflat(tensor1), tensor2, ([1], [0]))

  def jit(self, fun: Callable, *args: List, **kwargs: dict) -> Callable:
    return fun

  def diagflat(self, tensor: Tensor, k: int = 0) -> Tensor:
    if k != 0:
      raise NotImplementedError("Can't specify k with Symmetric backend")
    return self.bs.diag(tensor)

  def diagonal(self, tensor: Tensor, offset: int = 0, axis1: int = -2,
               axis2: int = -1) -> Tensor:
    if axis1 != -2 or axis2 != -1 or offset != 0:
      errstr = "offset, axis1, axis2 unsupported by Symmetric backend."
      raise NotImplementedError(errstr)
    return self.bs.diag(tensor)

  def trace(self, tensor: Tensor, offset: int = 0, axis1: int = -2,
            axis2: int = -1) -> Tensor:
    # Default np.trace uses first two axes.
    if offset != 0:
      errstr = f"offset = {offset} must be 0 with Symmetric backend."
      raise NotImplementedError(errstr)
    if axis1 == axis2:
      raise ValueError(f"axis1 = {axis1} cannot equal axis2 = {axis2}")
    return self.bs.trace(tensor, (axis1, axis2))

  def pivot(self, tensor: Tensor, pivot_axis: int = -1) -> Tensor:
    raise NotImplementedError("Symmetric backend doesn't support pivot.")<|MERGE_RESOLUTION|>--- conflicted
+++ resolved
@@ -238,10 +238,7 @@
     if not isinstance(initial_state, BlockSparseTensor):
       raise TypeError("Expected a `BlockSparseTensor`. Got {}".format(
           type(initial_state)))
-<<<<<<< HEAD
-=======
     
->>>>>>> 99420d5f
     initial_state.contiguous(inplace=True)
     dim = len(initial_state.data)
     def matvec(vector):
