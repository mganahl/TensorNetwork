--- conflicted
+++ resolved
@@ -8,12 +8,9 @@
                                         sqrt, ChargeArray, diag, trace, norm,
                                         eye, ones, zeros, randn, random, eigh,
                                         inv)
-<<<<<<< HEAD
 from tensornetwork.block_sparse.caching import get_cacher
 from tensornetwork.ncon_interface import ncon
-=======
-
->>>>>>> 67e8cc43
+
 np_randn_dtypes = [np.float32, np.float16, np.float64]
 np_dtypes = np_randn_dtypes + [np.complex64, np.complex128]
 np_tensordot_dtypes = [np.float16, np.float64, np.complex128]
