"""Tests for graphmode_tensornetwork."""
import builtins
import sys
import pytest
import numpy as np
from tensornetwork import connect, contract, Node
from tensornetwork.backends.base_backend import BaseBackend
from tensornetwork.backends import backend_factory


def clean_tensornetwork_modules():
  for mod in list(sys.modules.keys()):
    if mod.startswith('tensornetwork'):
      sys.modules.pop(mod, None)


@pytest.fixture(autouse=True)
def clean_backend_import():
  #never do this outside testing
  clean_tensornetwork_modules()
  yield  # use as teardown
  clean_tensornetwork_modules()


@pytest.fixture
def no_backend_dependency(monkeypatch):
  import_orig = builtins.__import__

  # pylint: disable=redefined-builtin
  def mocked_import(name, globals, locals, fromlist, level):
    if name in ['torch', 'tensorflow', 'jax']:
      raise ImportError()
    return import_orig(name, globals, locals, fromlist, level)

  monkeypatch.setattr(builtins, '__import__', mocked_import)
  # Nuke the cache.
  backend_factory._INSTANTIATED_BACKENDS = dict()


@pytest.mark.usefixtures('no_backend_dependency')
def test_backend_pytorch_missing_cannot_initialize_backend():
  #pylint: disable=import-outside-toplevel
  with pytest.raises(ImportError):
    # pylint: disable=import-outside-toplevel
    from tensornetwork.backends.pytorch.pytorch_backend import PyTorchBackend
    PyTorchBackend()


@pytest.mark.usefixtures('no_backend_dependency')
def test_backend_tensorflow_missing_cannot_initialize_backend():
  #pylint: disable=import-outside-toplevel
  with pytest.raises(ImportError):
    # pylint: disable=import-outside-toplevel
    from tensornetwork.backends.tensorflow.tensorflow_backend \
      import TensorFlowBackend
    TensorFlowBackend()


@pytest.mark.usefixtures('no_backend_dependency')
def test_backend_jax_missing_cannot_initialize_backend():
  #pylint: disable=import-outside-toplevel
  with pytest.raises(ImportError):
    # pylint: disable=import-outside-toplevel
    from tensornetwork.backends.jax.jax_backend import JaxBackend
    JaxBackend()


@pytest.mark.usefixtures('no_backend_dependency')
def test_config_backend_missing_can_import_config():
  #not sure why config is imported here?
  #pylint: disable=import-outside-toplevel
  #pylint: disable=unused-variable
  import tensornetwork.config
  with pytest.raises(ImportError):
    #pylint: disable=import-outside-toplevel
    #pylint: disable=unused-variable
    import torch
  with pytest.raises(ImportError):
    #pylint: disable=import-outside-toplevel
    #pylint: disable=unused-variable
    import tensorflow as tf
  with pytest.raises(ImportError):
    #pylint: disable=import-outside-toplevel
    #pylint: disable=unused-variable
    import jax


@pytest.mark.usefixtures('no_backend_dependency')
def test_import_tensornetwork_without_backends():
  #pylint: disable=import-outside-toplevel
  #pylint: disable=unused-variable
  #pylint: disable=reimported
  import tensornetwork
  #pylint: disable=import-outside-toplevel
  import tensornetwork.backends.pytorch.pytorch_backend
  #pylint: disable=import-outside-toplevel
  import tensornetwork.backends.tensorflow.tensorflow_backend
  #pylint: disable=import-outside-toplevel
  import tensornetwork.backends.jax.jax_backend
  #pylint: disable=import-outside-toplevel
  import tensornetwork.backends.numpy.numpy_backend
  with pytest.raises(ImportError):
    #pylint: disable=import-outside-toplevel
    #pylint: disable=unused-variable
    import torch
  with pytest.raises(ImportError):
    #pylint: disable=unused-variable
    #pylint: disable=import-outside-toplevel
    import tensorflow as tf
  with pytest.raises(ImportError):
    #pylint: disable=unused-variable
    #pylint: disable=import-outside-toplevel
    import jax


@pytest.mark.usefixtures('no_backend_dependency')
def test_basic_numpy_network_without_backends():
  #pylint: disable=import-outside-toplevel
  #pylint: disable=reimported
  #pylint: disable=unused-variable
  import tensornetwork
  a = Node(np.ones((10,)), backend="numpy")
  b = Node(np.ones((10,)), backend="numpy")
  edge = connect(a[0], b[0])
  final_node = contract(edge)
  assert final_node.tensor == np.array(10.)
  with pytest.raises(ImportError):
    #pylint: disable=unused-variable
    #pylint: disable=import-outside-toplevel
    import torch
  with pytest.raises(ImportError):
    #pylint: disable=unused-variable
    #pylint: disable=import-outside-toplevel
    import tensorflow as tf
  with pytest.raises(ImportError):
    #pylint: disable=unused-variable
    #pylint: disable=import-outside-toplevel
    import jax


@pytest.mark.usefixtures('no_backend_dependency')
def test_basic_network_without_backends_raises_error():
  #pylint: disable=import-outside-toplevel
  #pylint: disable=reimported
  #pylint: disable=unused-variable
  import tensornetwork
  with pytest.raises(ImportError):
    Node(np.ones((2, 2)), backend="jax")
  with pytest.raises(ImportError):
    Node(np.ones((2, 2)), backend="tensorflow")
  with pytest.raises(ImportError):
    Node(np.ones((2, 2)), backend="pytorch")

<<<<<<< HEAD

[]
=======
>>>>>>> 4e141995


def test_base_backend_name():
  backend = BaseBackend()
  assert backend.name == "base backend"


def test_base_backend_tensordot_not_implemented():
  backend = BaseBackend()
  with pytest.raises(NotImplementedError):
    backend.tensordot(np.ones((2, 2)), np.ones((2, 2)), axes=[[0], [0]])


def test_base_backend_reshape_not_implemented():
  backend = BaseBackend()
  with pytest.raises(NotImplementedError):
    backend.reshape(np.ones((2, 2)), (4, 1))


def test_base_backend_transpose_not_implemented():
  backend = BaseBackend()
  with pytest.raises(NotImplementedError):
    backend.transpose(np.ones((2, 2)), [0, 1])


def test_base_backend_slice_not_implemented():
  backend = BaseBackend()
  with pytest.raises(NotImplementedError):
    backend.slice(np.ones((2, 2)), (0, 1), (1, 1))


def test_base_backend_svd_decompositon_not_implemented():
  backend = BaseBackend()
  with pytest.raises(NotImplementedError):
    backend.svd_decomposition(np.ones((2, 2)), 0)


def test_base_backend_qr_decompositon_not_implemented():
  backend = BaseBackend()
  with pytest.raises(NotImplementedError):
    backend.qr_decomposition(np.ones((2, 2)), 0)


def test_base_backend_rq_decompositon_not_implemented():
  backend = BaseBackend()
  with pytest.raises(NotImplementedError):
    backend.rq_decomposition(np.ones((2, 2)), 0)


def test_base_backend_shape_concat_not_implemented():
  backend = BaseBackend()
  with pytest.raises(NotImplementedError):
    backend.shape_concat([np.ones((2, 2)), np.ones((2, 2))], 0)


def test_base_backend_shape_tensor_not_implemented():
  backend = BaseBackend()
  with pytest.raises(NotImplementedError):
    backend.shape_tensor(np.ones((2, 2)))


def test_base_backend_shape_tuple_not_implemented():
  backend = BaseBackend()
  with pytest.raises(NotImplementedError):
    backend.shape_tuple(np.ones((2, 2)))


def test_base_backend_shape_prod_not_implemented():
  backend = BaseBackend()
  with pytest.raises(NotImplementedError):
    backend.shape_prod(np.ones((2, 2)))


def test_base_backend_sqrt_not_implemented():
  backend = BaseBackend()
  with pytest.raises(NotImplementedError):
    backend.sqrt(np.ones((2, 2)))


def test_base_backend_diag_not_implemented():
  backend = BaseBackend()
  with pytest.raises(NotImplementedError):
    backend.diag(np.ones((2, 2)))


def test_base_backend_convert_to_tensor_not_implemented():
  backend = BaseBackend()
  with pytest.raises(NotImplementedError):
    backend.convert_to_tensor(np.ones((2, 2)))


def test_base_backend_trace_not_implemented():
  backend = BaseBackend()
  with pytest.raises(NotImplementedError):
    backend.trace(np.ones((2, 2)))


def test_base_backend_outer_product_not_implemented():
  backend = BaseBackend()
  with pytest.raises(NotImplementedError):
    backend.outer_product(np.ones((2, 2)), np.ones((2, 2)))


def test_base_backend_einsul_not_implemented():
  backend = BaseBackend()
  with pytest.raises(NotImplementedError):
    backend.einsum("ii", np.ones((2, 2)))


def test_base_backend_norm_not_implemented():
  backend = BaseBackend()
  with pytest.raises(NotImplementedError):
    backend.norm(np.ones((2, 2)))


def test_base_backend_eye_not_implemented():
  backend = BaseBackend()
  with pytest.raises(NotImplementedError):
    backend.eye(2, dtype=np.float64)


def test_base_backend_ones_not_implemented():
  backend = BaseBackend()
  with pytest.raises(NotImplementedError):
    backend.ones((2, 2), dtype=np.float64)


def test_base_backend_zeros_not_implemented():
  backend = BaseBackend()
  with pytest.raises(NotImplementedError):
    backend.zeros((2, 2), dtype=np.float64)


def test_base_backend_randn_not_implemented():
  backend = BaseBackend()
  with pytest.raises(NotImplementedError):
    backend.randn((2, 2))


def test_base_backend_random_uniforl_not_implemented():
  backend = BaseBackend()
  with pytest.raises(NotImplementedError):
    backend.random_uniform((2, 2))


def test_base_backend_conj_not_implemented():
  backend = BaseBackend()
  with pytest.raises(NotImplementedError):
    backend.conj(np.ones((2, 2)))


def test_base_backend_eigh_not_implemented():
  backend = BaseBackend()
  with pytest.raises(NotImplementedError):
    backend.eigh(np.ones((2, 2)))


def test_base_backend_eigs_not_implemented():
  backend = BaseBackend()
  with pytest.raises(NotImplementedError):
    backend.eigs(np.ones((2, 2)))


def test_base_backend_eigs_lanczos_not_implemented():
  backend = BaseBackend()
  with pytest.raises(NotImplementedError):
    backend.eigsh_lanczos(lambda x: x, [], np.ones((2)))


def test_base_backend_addition_not_implemented():
  backend = BaseBackend()
  with pytest.raises(NotImplementedError):
    backend.addition(np.ones((2, 2)), np.ones((2, 2)))


def test_base_backend_subtraction_not_implemented():
  backend = BaseBackend()
  with pytest.raises(NotImplementedError):
    backend.subtraction(np.ones((2, 2)), np.ones((2, 2)))


def test_base_backend_multiply_not_implemented():
  backend = BaseBackend()
  with pytest.raises(NotImplementedError):
    backend.multiply(np.ones((2, 2)), np.ones((2, 2)))


def test_base_backend_divide_not_implemented():
  backend = BaseBackend()
  with pytest.raises(NotImplementedError):
    backend.divide(np.ones((2, 2)), np.ones((2, 2)))


def test_base_backend_index_update_not_implemented():
  backend = BaseBackend()
  with pytest.raises(NotImplementedError):
    backend.index_update(np.ones((2, 2)), np.ones((2, 2)), np.ones((2, 2)))


def test_base_backend_inv_not_implemented():
  backend = BaseBackend()
  with pytest.raises(NotImplementedError):
    backend.inv(np.ones((2, 2)))


def test_base_backend_sin_not_implemented():
  backend = BaseBackend()
  with pytest.raises(NotImplementedError):
    backend.sin(np.ones((2, 2)))


def test_base_backend_cos_not_implemented():
  backend = BaseBackend()
  with pytest.raises(NotImplementedError):
    backend.cos(np.ones((2, 2)))


def test_base_backend_exp_not_implemented():
  backend = BaseBackend()
  with pytest.raises(NotImplementedError):
    backend.exp(np.ones((2, 2)))


def test_base_backend_log_not_implemented():
  backend = BaseBackend()
  with pytest.raises(NotImplementedError):
    backend.log(np.ones((2, 2)))


def test_base_backend_expm_not_implemented():
  backend = BaseBackend()
  with pytest.raises(NotImplementedError):
    backend.expm(np.ones((2, 2)))


def test_base_backend_sparse_shape_not_implemented():
  backend = BaseBackend()
  with pytest.raises(NotImplementedError):
    backend.sparse_shape(np.ones((2, 2)))


def test_base_backend_broadcast_right_multiplication_not_implemented():
  backend = BaseBackend()
  with pytest.raises(NotImplementedError):
    backend.broadcast_right_multiplication(np.ones((2, 2)), np.ones((2, 2)))


def test_base_backend_broadcast_left_multiplication_not_implemented():
  backend = BaseBackend()
  with pytest.raises(NotImplementedError):
    backend.broadcast_left_multiplication(np.ones((2, 2)), np.ones((2, 2)))
def test_backend_instantiation(backend):
  backend1 = backend_factory.get_backend(backend)
  backend2 = backend_factory.get_backend(backend)
  assert backend1 is backend2<|MERGE_RESOLUTION|>--- conflicted
+++ resolved
@@ -151,12 +151,6 @@
   with pytest.raises(ImportError):
     Node(np.ones((2, 2)), backend="pytorch")
 
-<<<<<<< HEAD
-
-[]
-=======
->>>>>>> 4e141995
-
 
 def test_base_backend_name():
   backend = BaseBackend()
