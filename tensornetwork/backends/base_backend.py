# Copyright 2019 The TensorNetwork Authors
#
# Licensed under the Apache License, Version 2.0 (the "License");
# you may not use this file except in compliance with the License.
# You may obtain a copy of the License at
#
#      http://www.apache.org/licenses/LICENSE-2.0
#
# Unless required by applicable law or agreed to in writing, software
# distributed under the License is distributed on an "AS IS" BASIS,
# WITHOUT WARRANTIES OR CONDITIONS OF ANY KIND, either express or implied.
# See the License for the specific language governing permissions and
# limitations under the License.

from __future__ import absolute_import
from __future__ import division
from __future__ import print_function

from typing import Optional, Sequence, Tuple, Any, Union

# This might seem bad, but pytype treats tf.Tensor as Any anyway, so
# we don't actually lose anything by doing this.
Tensor = Any


class BaseBackend:

  def __init__(self):
    self.name = 'base backend'

  def tensordot(self, a: Tensor, b: Tensor,
                axes: Sequence[Sequence[int]]) -> Tensor:
    """Do a tensordot of tensors `a` and `b` over the given axes.

    Args:
      a: A tensor.
      b: Another tensor.
      axes: Two lists of integers. These values are the contraction
        axes.
    """
    raise NotImplementedError(
        "Backend '{}' has not implemented tensordot.".format(self.name))

  # We use `Tensor` for the shape type here since the shape could
  # be a tensor.
  def reshape(self, tensor: Tensor, shape: Sequence[Tensor]) -> Tensor:
    """Reshape tensor to the given shape.
    Args:
      tensor: A tensor.
    Returns:
      The reshaped tensor.
    """
    raise NotImplementedError(
        "Backend '{}' has not implemented reshape.".format(self.name))

  def transpose(self, tensor: Tensor, perm: Sequence[int]) -> Tensor:
    """Transpose a tensor according to a given permutation
    Args:
      tensor: A tensor.
      perm: The permutation of the axes.
    Returns:
      The transposed tensor
    """
    raise NotImplementedError(
        "Backend '{}' has not implemented transpose.".format(self.name))

  def svd_decomposition(self,
                        tensor: Tensor,
                        split_axis: int,
                        max_singular_values: Optional[int] = None,
                        max_truncation_error: Optional[float] = None
                       ) -> Tuple[Tensor, Tensor, Tensor, Tensor]:
    """Computes the singular value decomposition (SVD) of a tensor.

    The SVD is performed by treating the tensor as a matrix, with an effective
    left (row) index resulting from combining the axes 
    `tensor.shape[:split_axis]` and an effective right (column) index resulting
    from combining the axes `tensor.shape[split_axis:]`.

    For example, if `tensor` had a shape (2, 3, 4, 5) and `split_axis` was 2, 
    then `u` would have shape (2, 3, 6), `s` would have shape (6), and `vh` 
    would have shape (6, 4, 5).

    If `max_singular_values` is set to an integer, the SVD is truncated to keep
    at most this many singular values.

    If `max_truncation_error > 0`, as many singular values will be truncated as
    possible, so that the truncation error (the norm of discarded singular
    values) is at most `max_truncation_error`.

    If both `max_singular_values` and `max_truncation_error` are specified, the
    number of retained singular values will be
    `min(max_singular_values, nsv_auto_trunc)`, where `nsv_auto_trunc` is the
    number of singular values that must be kept to maintain a truncation error
    smaller than `max_truncation_error`.

    The output consists of three tensors `u, s, vh` such that:
    ```python
      u[i1,...,iN, j] * s[j] * vh[j, k1,...,kM] == tensor[i1,...,iN, k1,...,kM]
    ```
    Note that the output ordering matches numpy.linalg.svd rather than tf.svd.

    Args:
      tensor: A tensor to be decomposed.
      split_axis: Where to split the tensor's axes before flattening into a
        matrix.
      max_singular_values: The number of singular values to keep, or `None` to
        keep them all.
      max_truncation_error: The maximum allowed truncation error or `None` to 
        not do any truncation.

    Returns:
      u: Left tensor factor.
      s: Vector of ordered singular values from largest to smallest.
      vh: Right tensor factor.
      s_rest: Vector of discarded singular values (length zero if no
              truncation).
    """
    raise NotImplementedError(
        "Backend '{}' has not implemented svd_decomposition.".format(self.name))

  def qr_decomposition(
      self,
      tensor: Tensor,
      split_axis: int,
  ) -> Tuple[Tensor, Tensor]:
    """Computes the QR decomposition of a tensor.
    """
    raise NotImplementedError(
        "Backend '{}' has not implemented qr_decomposition.".format(self.name))

  def rq_decomposition(
      self,
      tensor: Tensor,
      split_axis: int,
  ) -> Tuple[Tensor, Tensor]:
    """Computes the RQ (reversed QR) decomposition of a tensor.
    """
    raise NotImplementedError(
        "Backend '{}' has not implemented rq_decomposition.".format(self.name))

  def concat(self, values: Sequence[Tensor], axis) -> Tensor:
    """Concatenate a sequence of tensors together about the given axis."""
    raise NotImplementedError("Backend '{}' has not implemented concat.".format(
        self.name))

  def shape(self, tensor: Tensor) -> Tensor:
    """Get the shape of a tensor.

    Args:
      tensor: A tensor.
    Returns:
      The shape of the input tensor returned as another tensor.
    """
    raise NotImplementedError("Backend '{}' has not implemented shape.".format(
        self.name))

  def shape_tuple(self, tensor: Tensor) -> Tuple[Optional[int], ...]:
    """Get the shape of a tensor as a tuple of integers.

    Args:
      tensor: A tensor.

    Returns:
      The shape of the input tensor returned as a tuple of ints.
    """
    raise NotImplementedError(
        "Backend '{}' has not implemented shape_tuple.".format(self.name))

  def prod(self, values: Tensor) -> Tensor:
    """Take the product of all of the elements in values"""
    raise NotImplementedError("Backend '{}' has not implemented prod.".format(
        self.name))

  def sqrt(self, tensor: Tensor) -> Tensor:
    """Take the square root (element wise) of a given tensor."""
    raise NotImplementedError("Backend '{}' has not implemented sqrt.".format(
        self.name))

  def diag(self, tensor: Tensor) -> Tensor:
    """Create a diagonal matrix from the given vector tensor."""
    raise NotImplementedError("Backend '{}' has not implemented diag.".format(
        self.name))

  def convert_to_tensor(self, tensor: Tensor) -> Tensor:
    """Convert a np.array or a tensor to a tensor type for the backend."""
    raise NotImplementedError(
        "Backend '{}' has not implemented convert_to_tensor.".format(self.name))

  def trace(self, tensor: Tensor) -> Tensor:
    """Calculate the trace over the last two axes of the given tensor."""
    raise NotImplementedError("Backend '{}' has not implemented trace.".format(
        self.name))

  def outer_product(self, tensor1: Tensor, tensor2: Tensor) -> Tensor:
    """Calculate the outer product of the two given tensors."""
    raise NotImplementedError(
        "Backend '{}' has not implemented outer_product.".format(self.name))

  def einsum(self, expression: str, *tensors: Tensor) -> Tensor:
    """Calculate sum of products of tensors according to expression."""
    raise NotImplementedError("Backend '{}' has not implemented einsum.".format(
        self.name))
  def norm(self, tensor: Tensor) -> Tensor:
    """Calculate the L2-norm of the elements of `tensor`    
    """
    raise NotImplementedError("Backend '{}' has not implemented norm.".format(
        self.name))
<<<<<<< HEAD
=======
  
  def eye(self, dim: Union[int, 'ShapeType'],
          dtype: Optional['dtype']='dtype') -> Tensor:
    """Return an identity matrix of dimension `dim`
       Depending on specific backends, `dim` has to be either an int (numpy, torch,
       tensorflow) or a `ShapeType` object (for block-sparse backends). Block-sparse
       behavior is currently not supported
      Args:
        dim (int or ShapeType): The dimension of the returned matrix.
        dtype: The dtype of the returned matrix.
    """
    #TODO: implement `ShapeType` objects
    raise NotImplementedError("Backend '{}' has not implemented eye.".format(
        self.name))
  
  def ones(self, dim: Union[int, 'ShapeType'],
          dtype: Optional['dtype']='dtype') -> Tensor:           
    """Return an ones-matrix of dimension `dim`
       Depending on specific backends, `dim` has to be either an int (numpy, torch,
       tensorflow) or a `ShapeType` object (for block-sparse backends). Block-sparse
       behavior is currently not supported
       Args:
         dim (int or ShapeType): The dimension of the returned matrix.
         dtype: The dtype of the returned matrix.

    """
    raise NotImplementedError("Backend '{}' has not implemented ones.".format(
        self.name))
  
  def zeros(self, dim: Union[int, 'ShapeType'],
            dtype: Optional['dtype']='dtype') -> Tensor:                       
    """Return a zeros-matrix of dimension `dim`
       Depending on specific backends, `dim` has to be either an int (numpy, torch,
       tensorflow) or a `ShapeType` object (for block-sparse backends). Block-sparse
       behavior is currently not supported
       Args:
         dim (int or ShapeType): The dimension of the returned matrix.
         dtype: The dtype of the returned matrix.

    """
    raise NotImplementedError("Backend '{}' has not implemented zeros.".format(
        self.name))
  
  def randn(self, dim: Union[int, 'ShapeType'],
            dtype: Optional['dtype']='dtype') -> Tensor:                                   
    """Return a random-normal-matrix of dimension `dim`
       Depending on specific backends, `dim` has to be either an int (numpy, torch,
       tensorflow) or a `ShapeType` object (for block-sparse backends). Block-sparse
       behavior is currently not supported
       Args:
         dim (int or ShapeType): The dimension of the returned matrix.
         dtype: The dtype of the returned matrix.

    """
    raise NotImplementedError("Backend '{}' has not implemented randn.".format(
        self.name))
>>>>>>> cc0a9c99
    <|MERGE_RESOLUTION|>--- conflicted
+++ resolved
@@ -206,8 +206,6 @@
     """
     raise NotImplementedError("Backend '{}' has not implemented norm.".format(
         self.name))
-<<<<<<< HEAD
-=======
   
   def eye(self, dim: Union[int, 'ShapeType'],
           dtype: Optional['dtype']='dtype') -> Tensor:
@@ -264,5 +262,4 @@
     """
     raise NotImplementedError("Backend '{}' has not implemented randn.".format(
         self.name))
->>>>>>> cc0a9c99
     