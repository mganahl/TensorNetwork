--- conflicted
+++ resolved
@@ -225,16 +225,14 @@
   def inv(self, matrix: Tensor) -> Tensor:
     if len(matrix.shape) > 2:
       raise ValueError("input to tensorflow backend method `inv` has shape {}. "
-                       "Only matrices are supported.".format(
-                           tf.shape(matrix)))
+                       "Only matrices are supported.".format(tf.shape(matrix)))
     return tf.linalg.inv(matrix)
 
   def broadcast_right_multiplication(self, tensor1: Tensor,
                                      tensor2: Tensor) -> Tensor:
     if len(tensor2.shape) != 1:
       raise ValueError("only order-1 tensors are allowed for `tensor2`, "
-                       "found `tensor2.shape = {}`".format(
-                           tf.shape(tensor2)))
+                       "found `tensor2.shape = {}`".format(tf.shape(tensor2)))
 
     return tensor1 * tensor2
 
@@ -242,26 +240,12 @@
                                     tensor2: Tensor) -> Tensor:
     if len(tensor1.shape) != 1:
       raise ValueError("only order-1 tensors are allowed for `tensor1`,"
-                       " found `tensor1.shape = {}`".format(
-                           tf.shape(tensor1)))
+                       " found `tensor1.shape = {}`".format(tf.shape(tensor1)))
 
     t1_broadcast_shape = self.shape_concat(
         [self.shape_tensor(tensor1), [1] * (len(tensor2.shape) - 1)], axis=-1)
     return tensor2 * self.reshape(tensor1, t1_broadcast_shape)
 
-<<<<<<< HEAD
-  def sin(self, tensor: Tensor) -> Tensor:
-    return self.tf.math.sin(tensor)
-
-  def cos(self, tensor: Tensor) -> Tensor:
-    return self.tf.math.cos(tensor)
-
-  def exp(self, tensor: Tensor) -> Tensor:
-    return self.tf.math.exp(tensor)
-
-  def log(self, tensor: Tensor) -> Tensor:
-    return self.tf.math.log(tensor)
-=======
   def sin(self, tensor: Tensor):
     return tf.math.sin(tensor)
 
@@ -273,7 +257,6 @@
 
   def log(self, tensor: Tensor):
     return tf.math.log(tensor)
->>>>>>> bcbbe56f
 
   def expm(self, matrix: Tensor) -> Tensor:
     if len(matrix.shape) != 2:
@@ -281,18 +264,12 @@
                        " Only matrices are supported.".format(matrix.shape))
     if matrix.shape[0] != matrix.shape[1]:
       raise ValueError("input to tensorflow backend method `expm` only supports"
-<<<<<<< HEAD
                        "N*N matrix, {x}*{y} matrix is given".format(
                            x=matrix.shape[0], y=matrix.shape[1]))
     return self.tf.linalg.expm(matrix)
 
   def jit(self, fun: Callable, *args: List, **kwargs: dict) -> Callable:
-    return self.tf.function(fun, **kwargs)
+    return tf.function(fun, **kwargs)
 
   def make_passable_to_jit(self, fun):
-    return fun
-=======
-                       "N*N matrix, {x}*{y} matrix is given"
-                       .format(x=matrix.shape[0], y=matrix.shape[1]))
-    return tf.linalg.expm(matrix)
->>>>>>> bcbbe56f
+    return fun