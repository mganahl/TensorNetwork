--- conflicted
+++ resolved
@@ -95,9 +95,6 @@
     return self.tf.einsum(expression, *tensors)
 
   def norm(self, tensor: Tensor) -> Tensor:
-<<<<<<< HEAD
-    return self.tf.linalg.norm(tensor)
-=======
     return self.tf.linalg.norm(tensor)
   
   def eye(self, dim: int, dtype: Optional[tensorflow.DType]=tensorflow.float64) -> Tensor:
@@ -110,5 +107,4 @@
     return self.tf.zeros((dim, dim), dtype=dtype)
   
   def randn(self, dim: int, dtype: Optional[tensorflow.DType]=tensorflow.float64) -> Tensor:
-    return self.tf.random_normal(shape=(dim, dim), dtype=dtype)
->>>>>>> cc0a9c99
+    return self.tf.random_normal(shape=(dim, dim), dtype=dtype)