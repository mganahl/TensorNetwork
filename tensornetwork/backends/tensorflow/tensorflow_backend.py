--- conflicted
+++ resolved
@@ -244,14 +244,10 @@
       raise ValueError("input to tensorflow backend method `expm` only supports"
                        "N*N matrix, {x}*{y} matrix is given".format(
                            x=matrix.shape[0], y=matrix.shape[1]))
-<<<<<<< HEAD
     return tf.linalg.expm(matrix)
 
   def jit(self, fun: Callable, *args: List, **kwargs: dict) -> Callable:
     return tf.function(fun, **kwargs)
 
   def make_passable_to_jit(self, fun):
-    return fun
-=======
-    return tf.linalg.expm(matrix)
->>>>>>> fdb65d9d
+    return fun